scipy>=0.14
numpy
nose>=1.3
matplotlib
numpydoc
netCDF4
<<<<<<< HEAD
# hdf4 >=4.2.12
=======
>>>>>>> ee154a9e
sympy
pandas
cython>=0.22
six
setuptools>=18.0
pyyaml
xarray<|MERGE_RESOLUTION|>--- conflicted
+++ resolved
@@ -4,10 +4,6 @@
 matplotlib
 numpydoc
 netCDF4
-<<<<<<< HEAD
-# hdf4 >=4.2.12
-=======
->>>>>>> ee154a9e
 sympy
 pandas
 cython>=0.22
