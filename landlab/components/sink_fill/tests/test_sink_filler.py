# -*- coding: utf-8 -*-
"""
test_sink_filler:

Created on Tues Oct 20, 2015

@author: dejh
"""
import numpy as np  # for use of np.round
import pytest
from numpy.testing import assert_array_almost_equal, assert_array_equal

<<<<<<< HEAD
import landlab
from landlab import BAD_INDEX_VALUE as XX
from landlab import RasterModelGrid, FieldError
from landlab.components import (FlowRouter,
                                FlowAccumulator,
                                SinkFiller,
                                SinkFillerBarnes)


def test_route_to_multiple_error_raised_init():
    mg = RasterModelGrid((10, 10))
    z = mg.add_zeros('node', 'topographic__elevation')
    z += mg.x_of_node + mg.y_of_node
    fa = FlowAccumulator(mg, flow_director='MFD')
    fa.run_one_step()
    with pytest.raises(NotImplementedError):
        SinkFillerBarnes(mg)


def test_route_to_multiple_error_raised_run():
    mg = RasterModelGrid((10, 10))
    z = mg.add_zeros('node', 'topographic__elevation')
    z += mg.x_of_node + mg.y_of_node
    sfb = SinkFillerBarnes(mg)
    fa = FlowAccumulator(mg, flow_director='MFD')
    fa.run_one_step()
    with pytest.raises(NotImplementedError):
        sfb.run_one_step()
=======
from landlab import BAD_INDEX_VALUE as XX, FieldError, RasterModelGrid
from landlab.components import FlowAccumulator, SinkFiller
>>>>>>> 6b8e71b8


def test_route_to_multiple_error_raised():
    mg = RasterModelGrid((10, 10))
    z = mg.add_zeros("node", "topographic__elevation")
    z += mg.x_of_node + mg.y_of_node
    fa = FlowAccumulator(mg, flow_director="MFD")
    fa.run_one_step()

    with pytest.raises(NotImplementedError):
        SinkFiller(mg)


def test_check_fields(sink_grid1):
    """
    Check to make sure the right fields have been created.
    """
    sf = SinkFillerBarnes(sink_grid1)
    assert_array_equal(
        np.zeros(sink_grid1.number_of_nodes),
        sink_grid1.at_node["sediment_fill__depth"]
    )
    with pytest.raises(FieldError):
        sink_grid1.at_node["drainage_area"]


def test_get_lake_ext_margin(sink_grid1):
    hf = SinkFiller(sink_grid1)

    lake = np.array([16, 17, 23, 24, 25, 30, 31, 32])
    ext_margin_returned = hf._get_lake_ext_margin(lake)
    ext_margin = np.array(
        [8, 9, 10, 11, 15, 18, 19, 22, 26, 29, 33, 36, 37, 38, 39, 40]
    )
    assert_array_equal(ext_margin_returned, ext_margin)


def test_get_lake_int_margin(sink_grid1):
    hf = SinkFiller(sink_grid1)

    lake = np.array([16, 17, 18, 23, 24, 25, 26, 30, 31, 32])
    ext_margin = np.array(
        [8, 9, 10, 11, 12, 15, 19, 20, 22, 27, 29, 33, 34, 36, 37, 38, 39, 40]
    )
    int_margin_returned = hf._get_lake_int_margin(lake, ext_margin)
    int_margin = np.array([16, 17, 18, 23, 25, 26, 30, 31, 32])
    assert_array_equal(int_margin_returned, int_margin)


def test_drainage_directions_change(sink_grid1):
    hf = SinkFiller(sink_grid1)

    lake = np.array([22, 23])
    old_elevs = np.ones(49, dtype=float)
    old_elevs[lake] = 0.
    new_elevs = old_elevs.copy()
    new_elevs[40] = 2.
    cond = hf.drainage_directions_change(lake, old_elevs, new_elevs)
    assert not cond
    new_elevs[23] = 0.5
    cond = hf.drainage_directions_change(lake, old_elevs, new_elevs)
    assert not cond
    new_elevs[23] = 1.
    cond = hf.drainage_directions_change(lake, old_elevs, new_elevs)
    assert not cond
    new_elevs[23] = 1.2
    cond = hf.drainage_directions_change(lake, old_elevs, new_elevs)
    assert cond


def test_add_slopes(sink_grid1):
    z = sink_grid1.at_node["topographic__elevation"]
    hf = SinkFiller(sink_grid1)

    new_z = z.copy()
    outlet_elev = z[sink_grid1.outlet]
    hf._elev[sink_grid1.lake] = outlet_elev
    rt2 = np.sqrt(2.)
    slope_to_add = 0.1
    lake_map = np.empty_like(z)
    lake_map.fill(XX)
    lake_map[sink_grid1.lake] = sink_grid1.lake_code
    hf._lf._lake_map = lake_map
    hf.lake_nodes_treated = np.array([], dtype=int)
    dists = sink_grid1.calc_distances_of_nodes_to_point(
        (sink_grid1.node_x[sink_grid1.outlet],
         sink_grid1.node_y[sink_grid1.outlet])
    )
    new_z[sink_grid1.lake] = outlet_elev
    new_z[sink_grid1.lake] += dists[sink_grid1.lake] * slope_to_add
    # test the ones we can do easily analytically separately
    straight_north = np.array([23, 16])
    off_angle = 24
    elevs_out, lake_out = hf._add_slopes(
        slope_to_add, sink_grid1.outlet, sink_grid1.lake_code
    )
    assert_array_equal(
        slope_to_add * (np.arange(2.) + 1.) + outlet_elev,
        elevs_out[straight_north]
    )
    assert slope_to_add * rt2 + outlet_elev == \
        pytest.approx(elevs_out[off_angle])
    assert_array_equal(new_z, elevs_out)
    assert_array_equal(sink_grid1.lake, lake_out)


def test_filler_flat(sink_grid2):
    """
    Very simple, though possibly degerate, case, filling a 3x3 hole up to
    the flat surface surrounding it.
    """
    hf = SinkFiller(sink_grid2)
    hf.fill_pits()
    assert_array_equal(hf._elev[sink_grid2.lake], np.ones(9, dtype=float))
    assert_array_equal(
        sink_grid2.at_node["topographic__elevation"][sink_grid2.lake],
        np.ones(9, dtype=float),
    )


def test_filler_inclined(sink_grid3):
    """
    Tests a flat fill into an inclined surface, with two holes.
    """
    hf = SinkFiller(sink_grid3)
    hf.fill_pits()
    assert_array_equal(
        sink_grid3.at_node["topographic__elevation"][sink_grid3.lake1],
        np.ones(9, dtype=float) * 4.,
    )
    assert_array_equal(
        sink_grid3.at_node["topographic__elevation"][sink_grid3.lake2],
        np.ones(4, dtype=float) * 7.,
    )


def test_filler_inclined2(sink_grid3):
    """
    Tests an inclined fill into an inclined surface, with two holes.
    """
    fr = FlowAccumulator(sink_grid3, flow_director="D8")
    hf = SinkFiller(sink_grid3, apply_slope=True)

    hf.fill_pits()
    hole1 = np.array(
        [
            4.00009091,
            4.00018182,
            4.00027273,
            4.00036364,
            4.00045455,
            4.00054545,
            4.00063636,
            4.00072727,
            4.00081818,
        ]
    )
    hole2 = np.array([7.16666667, 7.33333333, 7.5, 7.66666667])
    assert_array_almost_equal(
        sink_grid3.at_node["topographic__elevation"][sink_grid3.lake1], hole1
    )
    assert_array_almost_equal(
        sink_grid3.at_node["topographic__elevation"][sink_grid3.lake2], hole2
    )
    fr.run_one_step()
    assert \
        sink_grid3.at_node["flow__sink_flag"][sink_grid3.core_nodes].sum() == 0


def test_stupid_shaped_hole(sink_grid4):
    """Tests inclined fill into a surface with a deliberately awkward shape."""
    fr = FlowAccumulator(sink_grid4, flow_director="D8")
    hf = SinkFiller(sink_grid4, apply_slope=True)
    hf.fill_pits()
    hole1 = np.array(
        [
            4.00007692,
            4.00015385,
            4.00023077,
            4.00030769,
            4.00038462,
            4.00046154,
            4.00053846,
            4.00061538,
            4.00069231,
            4.00076923,
            4.00084615,
        ]
    )
    hole2 = np.array([7.4, 7.2, 7.6])

    assert_array_almost_equal(
        sink_grid4.at_node["topographic__elevation"][sink_grid4.lake1], hole1
    )
    assert_array_almost_equal(
        sink_grid4.at_node["topographic__elevation"][sink_grid4.lake2], hole2
    )
    fr.run_one_step()
    assert \
        sink_grid4.at_node["flow__sink_flag"][sink_grid4.core_nodes].sum() == 0


def test_D4_routing(sink_grid5):
    """
    Tests inclined fill into a surface with a deliberately awkward shape.
    This is testing D4 routing.
    """
    fr = FlowAccumulator(sink_grid5, flow_director="D4")
    hf = SinkFiller(sink_grid5, routing="D4", apply_slope=True)
    hf.fill_pits()
    hole1 = np.array(
        [
            4.00016667,
            4.00033333,
            4.0005,
            4.00008333,
            4.00025,
            4.00041667,
            4.000833,
            4.00066667,
            4.00058333,
            4.00075,
            4.334,
        ]
    )
    hole2 = np.array([7.6, 7.2, 7.4])

    assert_array_almost_equal(
        sink_grid5.at_node["topographic__elevation"][sink_grid5.lake1], hole1
    )
    assert_array_almost_equal(
        sink_grid5.at_node["topographic__elevation"][sink_grid5.lake2], hole2
    )
    fr.run_one_step()
    assert \
        sink_grid5.at_node["flow__sink_flag"][sink_grid5.core_nodes].sum() == 0


def test_D4_filling(sink_grid5):
    """
    Tests inclined fill into a surface with a deliberately awkward shape.
    This is testing D4 without inclining the surface.
    """
    hf = SinkFiller(sink_grid5, routing="D4")
    hf.fill_pits()
    hole1 = 4. * np.ones_like(sink_grid5.lake1, dtype=float)
    hole1[-1] += 0.001
    hole2 = 7. * np.ones_like(sink_grid5.lake2, dtype=float)

    assert_array_almost_equal(
        sink_grid5.at_node["topographic__elevation"][sink_grid5.lake1], hole1
    )
    assert_array_almost_equal(
        sink_grid5.at_node["topographic__elevation"][sink_grid5.lake2], hole2
    )<|MERGE_RESOLUTION|>--- conflicted
+++ resolved
@@ -10,14 +10,9 @@
 import pytest
 from numpy.testing import assert_array_almost_equal, assert_array_equal
 
-<<<<<<< HEAD
 import landlab
-from landlab import BAD_INDEX_VALUE as XX
-from landlab import RasterModelGrid, FieldError
-from landlab.components import (FlowRouter,
-                                FlowAccumulator,
-                                SinkFiller,
-                                SinkFillerBarnes)
+from landlab import BAD_INDEX_VALUE as XX, FieldError, RasterModelGrid
+from landlab.components import FlowAccumulator, SinkFiller, SinkFillerBarnes
 
 
 def test_route_to_multiple_error_raised_init():
@@ -39,10 +34,6 @@
     fa.run_one_step()
     with pytest.raises(NotImplementedError):
         sfb.run_one_step()
-=======
-from landlab import BAD_INDEX_VALUE as XX, FieldError, RasterModelGrid
-from landlab.components import FlowAccumulator, SinkFiller
->>>>>>> 6b8e71b8
 
 
 def test_route_to_multiple_error_raised():
