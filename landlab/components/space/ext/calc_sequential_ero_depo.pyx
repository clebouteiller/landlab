import numpy as np

cimport numpy as np


cdef extern from "math.h":
    double exp(double x) nogil

from libc.math cimport exp, log

DTYPE_FLOAT = np.double
ctypedef np.double_t DTYPE_FLOAT_t

DTYPE_INT = int
ctypedef np.int_t DTYPE_INT_t

DTYPE_UINT8 = np.uint8
ctypedef np.uint8_t DTYPE_UINT8_t

<<<<<<< HEAD
from libc.stdio cimport printf


def _sequential_ero_depo(np.ndarray[DTYPE_INT_t, ndim=1] stack_flip_ud_sel,
                    np.ndarray[DTYPE_INT_t, ndim=1] flow_receivers,
                    np.ndarray[DTYPE_FLOAT_t, ndim=1] cell_area,
                    np.ndarray[DTYPE_FLOAT_t, ndim=1] q,
                    np.ndarray[DTYPE_FLOAT_t, ndim=1] qs,
                    np.ndarray[DTYPE_FLOAT_t, ndim=1] qs_in,
                    np.ndarray[DTYPE_FLOAT_t, ndim=1] Es,
                    np.ndarray[DTYPE_FLOAT_t, ndim=1] Er,
                    np.ndarray[DTYPE_FLOAT_t, ndim=1] Q_to_the_m,
                    np.ndarray[DTYPE_FLOAT_t, ndim=1] slope,
                    np.ndarray[DTYPE_FLOAT_t, ndim=1] H,
                    np.ndarray[DTYPE_FLOAT_t, ndim=1] br,
                    np.ndarray[DTYPE_FLOAT_t, ndim=1] sed_erosion_term,
                    np.ndarray[DTYPE_FLOAT_t, ndim=1] bed_erosion_term,
                    np.ndarray[DTYPE_FLOAT_t, ndim=1] K_sed,
                    np.ndarray[DTYPE_FLOAT_t, ndim=1] ero_sed_effective,
                    np.ndarray[DTYPE_FLOAT_t, ndim=1] depo_effective,
                    DTYPE_FLOAT_t v,
                    DTYPE_FLOAT_t phi,
                    DTYPE_FLOAT_t F_f,
                    DTYPE_FLOAT_t H_star,
                    DTYPE_FLOAT_t dt,
                    DTYPE_FLOAT_t thickness_lim):
=======

def _sequential_ero_depo(
    np.ndarray[DTYPE_INT_t, ndim=1] stack_flip_ud_sel,
    np.ndarray[DTYPE_INT_t, ndim=1] flow_receivers,
    np.ndarray[DTYPE_FLOAT_t, ndim=1] cell_area,
    np.ndarray[DTYPE_FLOAT_t, ndim=1] q,
    np.ndarray[DTYPE_FLOAT_t, ndim=1] qs,
    np.ndarray[DTYPE_FLOAT_t, ndim=1] qs_in,
    np.ndarray[DTYPE_FLOAT_t, ndim=1] Es,
    np.ndarray[DTYPE_FLOAT_t, ndim=1] Er,
    np.ndarray[DTYPE_FLOAT_t, ndim=1] Q_to_the_m,
    np.ndarray[DTYPE_FLOAT_t, ndim=1] slope,
    np.ndarray[DTYPE_FLOAT_t, ndim=1] H,
    np.ndarray[DTYPE_FLOAT_t, ndim=1] br,
    np.ndarray[DTYPE_FLOAT_t, ndim=1] sed_erosion_term,
    np.ndarray[DTYPE_FLOAT_t, ndim=1] bed_erosion_term,
    np.ndarray[DTYPE_FLOAT_t, ndim=1] K_sed,
    DTYPE_FLOAT_t v,
    DTYPE_FLOAT_t phi,
    DTYPE_FLOAT_t F_f,
    DTYPE_FLOAT_t H_star,
    DTYPE_FLOAT_t dt,
    DTYPE_FLOAT_t thickness_lim,
):
>>>>>>> 82fb492a

    """Calculate and qs and qs_in."""
    # define internal variables
    cdef unsigned int node_id
    cdef double H_Before
    cdef double vol_SSY_riv
    vol_SSY_riv =0.0

    for node_id in stack_flip_ud_sel:
        qs_out = (
            qs_in[node_id]
            + Es[node_id] * cell_area[node_id]
            + (1.0 - F_f) * Er[node_id] * cell_area[node_id]
        ) / (1.0 + (v * cell_area[node_id] / q[node_id]))

        depo_rate = v*qs_out/q[node_id]
        H_loc = H[node_id]
        H_Before = H[node_id]
        slope_loc = slope[node_id]
        sed_erosion_loc = sed_erosion_term[node_id]
        bed_erosion_loc = bed_erosion_term[node_id]

        # Correct for thick soils where soil thickness can grow to inf
        if (H_loc > thickness_lim or slope_loc <= 0 or   sed_erosion_loc==0):
            H_loc += (depo_rate / (1 - phi) - sed_erosion_loc/ (1 - phi)) * dt
        else:
            # Blowup
            if (depo_rate == (K_sed[node_id] * Q_to_the_m[node_id] * slope_loc)) :
                H_loc = H_loc * log(
                    ((sed_erosion_loc / (1 - phi)) / H_star) * dt + exp(H_loc / H_star)
                )
            # No blowup
            else:
                H_loc = H_star * np.log(
                    (1 / ((depo_rate / (1 - phi)) / (sed_erosion_loc / (1 - phi)) - 1))
                    * (
                        exp(
                            (depo_rate / (1 - phi) - (sed_erosion_loc / (1 - phi)))
                            * (dt / H_star)
                        )
                        * (
                            (
                                (depo_rate / (1 - phi) / (sed_erosion_loc / (1 - phi)))
                                - 1
                            )
                            * exp(H_loc / H_star)
                            + 1
                        )
                        - 1
                    )
                )
            # In case soil depth evolves to infinity, fall back to no entrainment
            if H_loc == np.inf:
                H_loc = (
                    H[node_id]
                    + (depo_rate / (1 - phi) - sed_erosion_loc/ (1 - phi)) * dt
                )

        H_loc = max(0, H_loc)
        ero_bed = bed_erosion_loc* (exp(-H_loc / H_star))

        # should always be bigger than 0
        qs_out_adj = (
            qs_in[node_id]
            - ((H_loc - H_Before) * (1 - phi) * cell_area[node_id] / dt)
            + (1.0 - F_f) * ero_bed * cell_area[node_id]
        )

        qs[node_id] = qs_out_adj
        qs_in[flow_receivers[node_id]] += qs[node_id]

        H[node_id] = H_loc
<<<<<<< HEAD
        br[node_id]  += -dt * ero_bed
        
        vol_SSY_riv += F_f*ero_bed* cell_area[node_id]
        
        #Update deposition rate based on adjusted fluxes
        Hd = H_loc - H_Before
        depo_effective[node_id]  =  (v*qs_out_adj/q[node_id])/(1 - phi)
        #deposition should be larger or equal to increase in soil depth 
        depo_effective[node_id] = max(depo_effective[node_id],Hd/dt)
        ero_sed_effective[node_id]  = depo_effective[node_id] - Hd/dt
=======
        br[node_id] += -dt * ero_bed
        vol_SSY_riv += F_f*ero_bed* cell_area[node_id]

>>>>>>> 82fb492a
    return vol_SSY_riv<|MERGE_RESOLUTION|>--- conflicted
+++ resolved
@@ -17,11 +17,10 @@
 DTYPE_UINT8 = np.uint8
 ctypedef np.uint8_t DTYPE_UINT8_t
 
-<<<<<<< HEAD
-from libc.stdio cimport printf
 
 
-def _sequential_ero_depo(np.ndarray[DTYPE_INT_t, ndim=1] stack_flip_ud_sel,
+def _sequential_ero_depo(
+                    np.ndarray[DTYPE_INT_t, ndim=1] stack_flip_ud_sel,
                     np.ndarray[DTYPE_INT_t, ndim=1] flow_receivers,
                     np.ndarray[DTYPE_FLOAT_t, ndim=1] cell_area,
                     np.ndarray[DTYPE_FLOAT_t, ndim=1] q,
@@ -43,33 +42,8 @@
                     DTYPE_FLOAT_t F_f,
                     DTYPE_FLOAT_t H_star,
                     DTYPE_FLOAT_t dt,
-                    DTYPE_FLOAT_t thickness_lim):
-=======
-
-def _sequential_ero_depo(
-    np.ndarray[DTYPE_INT_t, ndim=1] stack_flip_ud_sel,
-    np.ndarray[DTYPE_INT_t, ndim=1] flow_receivers,
-    np.ndarray[DTYPE_FLOAT_t, ndim=1] cell_area,
-    np.ndarray[DTYPE_FLOAT_t, ndim=1] q,
-    np.ndarray[DTYPE_FLOAT_t, ndim=1] qs,
-    np.ndarray[DTYPE_FLOAT_t, ndim=1] qs_in,
-    np.ndarray[DTYPE_FLOAT_t, ndim=1] Es,
-    np.ndarray[DTYPE_FLOAT_t, ndim=1] Er,
-    np.ndarray[DTYPE_FLOAT_t, ndim=1] Q_to_the_m,
-    np.ndarray[DTYPE_FLOAT_t, ndim=1] slope,
-    np.ndarray[DTYPE_FLOAT_t, ndim=1] H,
-    np.ndarray[DTYPE_FLOAT_t, ndim=1] br,
-    np.ndarray[DTYPE_FLOAT_t, ndim=1] sed_erosion_term,
-    np.ndarray[DTYPE_FLOAT_t, ndim=1] bed_erosion_term,
-    np.ndarray[DTYPE_FLOAT_t, ndim=1] K_sed,
-    DTYPE_FLOAT_t v,
-    DTYPE_FLOAT_t phi,
-    DTYPE_FLOAT_t F_f,
-    DTYPE_FLOAT_t H_star,
-    DTYPE_FLOAT_t dt,
-    DTYPE_FLOAT_t thickness_lim,
-):
->>>>>>> 82fb492a
+                    DTYPE_FLOAT_t thickness_lim
+                    ):
 
     """Calculate and qs and qs_in."""
     # define internal variables
@@ -142,20 +116,13 @@
         qs_in[flow_receivers[node_id]] += qs[node_id]
 
         H[node_id] = H_loc
-<<<<<<< HEAD
-        br[node_id]  += -dt * ero_bed
-        
+        br[node_id] += -dt * ero_bed
         vol_SSY_riv += F_f*ero_bed* cell_area[node_id]
         
         #Update deposition rate based on adjusted fluxes
         Hd = H_loc - H_Before
         depo_effective[node_id]  =  (v*qs_out_adj/q[node_id])/(1 - phi)
-        #deposition should be larger or equal to increase in soil depth 
+        #Deposition should be larger or equal to increase in soil depth
         depo_effective[node_id] = max(depo_effective[node_id],Hd/dt)
         ero_sed_effective[node_id]  = depo_effective[node_id] - Hd/dt
-=======
-        br[node_id] += -dt * ero_bed
-        vol_SSY_riv += F_f*ero_bed* cell_area[node_id]
-
->>>>>>> 82fb492a
     return vol_SSY_riv