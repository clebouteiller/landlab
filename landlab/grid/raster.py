--- conflicted
+++ resolved
@@ -841,67 +841,6 @@
         """
         return (self.number_of_cell_rows, self.number_of_cell_columns)
 
-    @property
-<<<<<<< HEAD
-    @cache_result_in_object()
-    def _node_active_inlink_matrix2(self):
-        return np.choose(self.link_status_at_node[:, (3, 2)] == ACTIVE_LINK,
-                         (-1, self.links_at_node[:, (3, 2)])).T
-
-    @property
-    @cache_result_in_object()
-    def _node_active_outlink_matrix2(self):
-        return np.choose(self.link_status_at_node[:, (1, 0)] == ACTIVE_LINK,
-                         (-1, self.links_at_node[:, (1, 0)])).T
-=======
-    def dx(self):
-        """Get node spacing in the column direction.
-
-        Returns
-        -------
-        float
-            Spacing of node columns.
-
-        Examples
-        --------
-        >>> from landlab import RasterModelGrid
-        >>> grid = RasterModelGrid((4, 5))
-        >>> grid.dx
-        1.0
-        >>> grid = RasterModelGrid((4, 5), 2.0)
-        >>> grid.dx
-        2.0
-
-        LLCATS: GINF MEAS
-        """
-        return self._dx
-
-    @property
-    def dy(self):
-        """Get node spacing in the row direction.
-
-        Note in a RasterModelGrid, dy==dx.
-
-        Returns
-        -------
-        float
-            Spacing of node rows.
-
-        Examples
-        --------
-        >>> from landlab import RasterModelGrid
-        >>> grid = RasterModelGrid((4, 5))
-        >>> grid.dy
-        1.0
-        >>> grid = RasterModelGrid((4, 5), spacing=(2, 4))
-        >>> grid.dy
-        2.0
-
-        LLCATS: GINF MEAS
-        """
-        return self._dy
->>>>>>> a4b58730
-
     @deprecated(use='vals[links_at_node]*active_link_dirs_at_node',
                 version=1.0)
     def _active_links_at_node(self, *args):
@@ -983,245 +922,6 @@
                 self.shape)
             return self._vertical_links
 
-<<<<<<< HEAD
-=======
-    @property
-    @return_readonly_id_array
-    def patches_at_node(self):
-        """Get array of patches attached to nodes.
-
-        Returns a (N, 4) array of the patches associated with each node in the
-        grid.
-        The four possible patches are returned in order CCW from east, i.e.,
-        NE, NW, SW, SE.
-
-        Missing patches are indexed -1.
-
-        Examples
-        --------
-        >>> from landlab import RasterModelGrid
-        >>> mg = RasterModelGrid((3, 3))
-        >>> mg.patches_at_node
-        array([[ 0, -1, -1, -1],
-               [ 1,  0, -1, -1],
-               [-1,  1, -1, -1],
-               [ 2, -1, -1,  0],
-               [ 3,  2,  0,  1],
-               [-1,  3,  1, -1],
-               [-1, -1, -1,  2],
-               [-1, -1,  2,  3],
-               [-1, -1,  3, -1]])
-
-        LLCATS: PINF NINF CONN
-        """
-        try:
-            return self.node_patch_matrix
-        except AttributeError:
-            self.node_patch_matrix = np.full((self.number_of_nodes, 4),
-                                             -1, dtype=int)
-            self.node_patch_matrix[:, 2][
-                np.setdiff1d(np.arange(self.number_of_nodes),
-                             np.union1d(self.nodes_at_left_edge,
-                                        self.nodes_at_bottom_edge))] = \
-                np.arange(self.number_of_patches)
-            self.node_patch_matrix[:, 3][
-                np.setdiff1d(np.arange(self.number_of_nodes),
-                             np.union1d(self.nodes_at_right_edge,
-                                        self.nodes_at_bottom_edge))] = \
-                np.arange(self.number_of_patches)
-            self.node_patch_matrix[:, 1][
-                np.setdiff1d(np.arange(self.number_of_nodes),
-                             np.union1d(self.nodes_at_left_edge,
-                                        self.nodes_at_top_edge))] = \
-                np.arange(self.number_of_patches)
-            self.node_patch_matrix[:, 0][
-                np.setdiff1d(np.arange(self.number_of_nodes),
-                             np.union1d(self.nodes_at_right_edge,
-                                        self.nodes_at_top_edge))] = \
-                np.arange(self.number_of_patches)
-            # we no longer blank out any patches that have a closed node as any
-            # vertex, per modern LL style. Instead, we will make a closed/open
-            # mask
-            self._patches_created = True
-            return self.node_patch_matrix
-
-    @property
-    @return_readonly_id_array
-    def nodes_at_patch(self):
-        """Get array of nodes of a patch.
-
-        Returns the four nodes at the corners of each patch in a regular grid.
-        Shape of the returned array is (nnodes, 4). Returns in order CCW from
-        east, i.e., [NE, NW, SW, SE].
-
-        Examples
-        --------
-        >>> from landlab import RasterModelGrid
-        >>> mg = RasterModelGrid((3, 3))
-        >>> mg.nodes_at_patch
-        array([[4, 3, 0, 1],
-               [5, 4, 1, 2],
-               [7, 6, 3, 4],
-               [8, 7, 4, 5]])
-
-        LLCATS: NINF PINF CONN
-        """
-        self._patches_created = True
-        base = np.arange(self.number_of_patches)
-        bottom_left_corner = base + base // (self._ncols - 1)
-        return np.column_stack((bottom_left_corner + self._ncols + 1,
-                                bottom_left_corner + self._ncols,
-                                bottom_left_corner,
-                                bottom_left_corner + 1))
-
-    @property
-    @return_readonly_id_array
-    def links_at_patch(self):
-        """Get array of links defining each patch.
-
-        Examples
-        --------
-        >>> mg = RasterModelGrid((3, 4))
-        >>> mg.links_at_patch
-        array([[ 4,  7,  3,  0],
-               [ 5,  8,  4,  1],
-               [ 6,  9,  5,  2],
-               [11, 14, 10,  7],
-               [12, 15, 11,  8],
-               [13, 16, 12,  9]])
-
-        LLCATS: PINF LINF CONN
-        """
-        self._patches_created = True
-        base = np.arange(self.number_of_patches)
-        bottom_edge = base + (base // (self._ncols - 1)) * self._ncols
-        return np.column_stack((bottom_edge + self._ncols,
-                                bottom_edge + 2 * self._ncols - 1,
-                                bottom_edge + self._ncols - 1,
-                                bottom_edge))
-
-    @property
-    @return_readonly_id_array
-    def patches_at_link(self):
-        """Get array of patches adjoined to each link.
-
-        Missing paches are indexed as -1.
-
-        Examples
-        --------
-        >>> mg = RasterModelGrid((3, 4))
-        >>> mg.patches_at_link
-        array([[ 0, -1],
-               [ 1, -1],
-               [ 2, -1],
-               [ 0, -1],
-               [ 0,  1],
-               [ 1,  2],
-               [ 2, -1],
-               [ 0,  3],
-               [ 1,  4],
-               [ 2,  5],
-               [ 3, -1],
-               [ 3,  4],
-               [ 4,  5],
-               [ 5, -1],
-               [ 3, -1],
-               [ 4, -1],
-               [ 5, -1]])
-
-        LLCATS: PINF LINF CONN
-        """
-        try:
-            return self._patches_at_link
-        except AttributeError:
-            self._create_patches_at_link()
-            return self._patches_at_link
-
-    def _create_patches_at_link(self):
-        from .cfuncs import create_patches_at_element
-        self._patches_created = True
-        self._patches_at_link = np.empty((self.number_of_links, 2),
-                                         dtype=int)
-        self._patches_at_link.fill(-1)
-        create_patches_at_element(self.links_at_patch, self.number_of_links,
-                                  self._patches_at_link)
-# a sort of the links will be performed here once we have corners
-
-    def _create_link_dirs_at_node(self):
-        """Make array with link directions at each node
-
-        Examples
-        --------
-        >>> from landlab import RasterModelGrid
-        >>> rmg = RasterModelGrid((3, 4))
-        >>> rmg._links_at_node
-        array([[ 0,  3, -1, -1],
-               [ 1,  4,  0, -1],
-               [ 2,  5,  1, -1],
-               [-1,  6,  2, -1],
-               [ 7, 10, -1,  3],
-               [ 8, 11,  7,  4],
-               [ 9, 12,  8,  5],
-               [-1, 13,  9,  6],
-               [14, -1, -1, 10],
-               [15, -1, 14, 11],
-               [16, -1, 15, 12],
-               [-1, -1, 16, 13]])
-        >>> rmg._link_dirs_at_node
-        array([[-1, -1,  0,  0],
-               [-1, -1,  1,  0],
-               [-1, -1,  1,  0],
-               [ 0, -1,  1,  0],
-               [-1, -1,  0,  1],
-               [-1, -1,  1,  1],
-               [-1, -1,  1,  1],
-               [ 0, -1,  1,  1],
-               [-1,  0,  0,  1],
-               [-1,  0,  1,  1],
-               [-1,  0,  1,  1],
-               [ 0,  0,  1,  1]], dtype=int8)
-        """
-        # Create arrays for link-at-node information
-        self._link_dirs_at_node = np.zeros((self.number_of_nodes, 4),
-                                           dtype=np.int8)
-        num_links_per_row = (self.number_of_node_columns * 2) - 1
-        # Sweep over all links
-        node_at_link_tail = self.node_at_link_tail
-        node_at_link_head = self.node_at_link_head
-        for lk in range(self.number_of_links):
-            # Find the orientation
-            is_horiz = ((lk % num_links_per_row) <
-                        (self.number_of_node_columns - 1))
-            # Find the IDs of the tail and head nodes
-            t = node_at_link_tail[lk]
-            h = node_at_link_head[lk]
-
-            # If the link is horizontal, the index (row) in the links_at_node
-            # array should be 0 (east) for the tail node, and 2 (west) for the
-            # head node.
-            # If vertical, the index should be 1 (north) for the tail node and
-            # 3 (south) for the head node.
-            if is_horiz:
-                tail_index = 0
-                head_index = 2
-            else:
-                tail_index = 1
-                head_index = 3
-
-            # Add this link to the list for this node, set the direction
-            # (outgoing, indicated by -1), and increment the number found so
-            # far
-            self._link_dirs_at_node[t][tail_index] = -1
-            self._link_dirs_at_node[h][head_index] = 1
-
-        # setup the active link equivalent
-        # self._active_link_dirs_at_node = self._link_dirs_at_node.copy()
-        # inactive_links = (self.status_at_link[self.links_at_node] ==
-        #                   INACTIVE_LINK)
-        # inactive_links[self.link_dirs_at_node == 0] = False
-        # self._active_link_dirs_at_node[inactive_links] = 0
-
->>>>>>> a4b58730
     def _create_link_unit_vectors(self):
         """Make arrays to store the unit vectors associated with each link.
 
