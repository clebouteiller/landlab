#! /usr/bin/env python
"""
A class used to create and manage regular square raster
grids for 2D numerical models in Landlab.

"""

import numpy
import numpy as np

from landlab.testing.decorators import track_this_method
from landlab.utils import structured_grid as sgrid
from landlab.utils import count_repeated_values

from .base import ModelGrid
from . import grid_funcs as gfuncs
from .base import (CORE_NODE, FIXED_VALUE_BOUNDARY,
                   FIXED_GRADIENT_BOUNDARY, TRACKS_CELL_BOUNDARY,
                   CLOSED_BOUNDARY, BAD_INDEX_VALUE, )
from landlab.field.scalar_data_fields import FieldError
from . import raster_funcs as rfuncs


def node_has_boundary_neighbor(mg, id):
    """Test if a node is next to a boundary.

    .. note:: Deprecated since version 0.6.
        Use in favor of class methods in RasterModelGrid.

    Test if one of the neighbors of node *id* is a boundary node.

    Parameters
    ----------
    mg : ModelGrid
        Source grid
    node_id : int
        ID of node to test.

    Returns
    -------
    boolean
        ``True`` if node has a neighbor on the boundary, ``False`` otherwise.
    """
    for neighbor in mg.get_neighbor_list(id):
        try:
            if mg.node_status[neighbor] != CORE_NODE:
                return True
        except IndexError:
            return True
    for neighbor in mg.get_diagonal_list(id):
        try:
            if mg.node_status[neighbor] != CORE_NODE:
                return True
        except IndexError:
            return True
    return False


def _make_arg_into_array(arg):
    """
    This function tests if the provided object is a Python list or a numpy
    array. If not, attempts to cast the object to a list. If it cannot, it will
    raise a TypeError.

    Parameters
    ----------
    arg : array_like
        Input array.

    Returns
    -------
    array_like
        The input array converted to an iterable.
    """
    ids = arg
    if not isinstance(ids, list) or not isinstance(ids, numpy.ndarray):
        try:
            ids = list(ids)
        except TypeError:
            ids = [ids]
    return ids

has_boundary_neighbor = numpy.vectorize(node_has_boundary_neighbor,
                                        excluded=['mg'])


class RasterModelGridPlotter(object):
    """MixIn that provides plotting functionality.

    Inhert from this class to provide a ModelDataFields object with the
    method function, ``imshow``, that plots a data field.
    """
    def imshow(self, group, var_name, **kwds):
        """Plot a data field.

        Parameters
        ----------
        group : str
            Name of group.
        var_name : str
            Name of field

        See Also
        --------
        landlab.plot.imshow_field
        """
        from landlab.plot import imshow_field
        kwds['values_at'] = group
        imshow_field(self, var_name, **kwds)


class RasterModelGrid(ModelGrid, RasterModelGridPlotter):
    """A 2D uniform rectilinear grid.

    Parameters
    ----------
    num_rows : int
        Number of rows of nodes.
    num_cols : int
        Number of columns of nodes.
    dx : float, optional
        Node spacing.

    Examples
    --------
    >>> rmg = RasterModelGrid(4, 5, 1.0) # rows, columns, spacing
    >>> rmg.number_of_nodes
    20
    """
    def __init__(self, num_rows=0, num_cols=0, dx=1.0, **kwds):
        """Create a 2D grid with equal spacing.

        Optionally takes numbers of rows and columns and cell size as
        inputs. If this are given, calls initialize() to set up the grid.
        At the moment, num_rows and num_cols MUST be specified. Both must be
        >=3 to allow correct automated setup of boundary conditions.

        Parameters
        ----------
        num_rows : int
            Number of rows of nodes.
        num_cols : int
            Number of columns of nodes.
        dx : float, optional
            Node spacing.

        Returns
        -------
        RasterModelGrid
            A newly-created grid.

        Notes
        -----
        The option for NOT giving rows, cols, and dx no longer works,
        because the *field* init requires num_active_cells, etc., to be
        defined. Either we force users to give arguments on instantiation,
        or set it up such that one can create a zero-node grid.
        """
        # Set number of nodes, and initialize if caller has given dimensions
        self._num_nodes = num_rows * num_cols
        if self.number_of_nodes > 0:
            self._initialize(num_rows, num_cols, dx)
        super(RasterModelGrid, self).__init__(**kwds)

    def _initialize(self, num_rows, num_cols, dx):
        """
        Sets up a num_rows by num_cols grid with cell spacing dx and
        (by default) regular boundaries (that is, all perimeter cells are
        boundaries and all interior cells are active).

        To be consistent with unstructured grids, the raster grid is
        managed not as a 2D array but rather as a set of vectors that
        describe connectivity information between nodes, links, active links,
        cells, active cells, faces, patches, junctions, and corners.

        By default, all interior nodes are set to active, and all perimeter
        nodes are set as fixed value, open boundaries (type 1, see supporting
        documentation).

        Note that by default, a RasterModelGrid ONLY has links to
        orthogonal neighboring nodes. However, if you wish to work with the
        diagonal links (e.g., D8 flow routing), these functions are available as
        methods, and the diagonal links can readily be created after
        initialization.

        =======
        Examples
        --------

        >>> import landlab as ll
        >>> numrows = 20          # number of rows in the grid
        >>> numcols = 30          # number of columns in the grid
        >>> dx = 10.0             # grid cell spacing
        >>> rmg = RasterModelGrid(numrows, numcols, dx)
        >>> rmg.number_of_nodes, rmg.number_of_cells, rmg.number_of_links, rmg.number_of_active_links
        (600, 504, 1150, 1054)
        >>> rmg = RasterModelGrid(4, 5)
        >>> rmg.number_of_nodes,rmg.number_of_cells,rmg.number_of_links,rmg.number_of_active_links
        (20, 6, 31, 17)
        >>> rmg.node_status
        array([1, 1, 1, 1, 1, 1, 0, 0, 0, 1, 1, 0, 0, 0, 1, 1, 1, 1, 1, 1], dtype=int8)
        >>> rmg.node_corecell[3] == ll.BAD_INDEX_VALUE
        True
        >>> rmg.node_corecell[8]
        2
        >>> rmg.node_numinlink
        array([0, 1, 1, 1, 1, 1, 2, 2, 2, 2, 1, 2, 2, 2, 2, 1, 2, 2, 2, 2])
        >>> rmg.node_inlink_matrix
        array([[-1, -1, -1, -1, -1,  0,  1,  2,  3,  4,  5,  6,  7,  8,  9, 10, 11,
                12, 13, 14],
               [-1, 15, 16, 17, 18, -1, 19, 20, 21, 22, -1, 23, 24, 25, 26, -1, 27,
                28, 29, 30]])
        >>> rmg.node_numoutlink
        array([2, 2, 2, 2, 1, 2, 2, 2, 2, 1, 2, 2, 2, 2, 1, 1, 1, 1, 1, 0])
        >>> rmg.node_outlink_matrix[0]
        array([ 0,  1,  2,  3,  4,  5,  6,  7,  8,  9, 10, 11, 12, 13, 14, -1, -1,
               -1, -1, -1])
        >>> rmg.node_numactiveinlink
        array([0, 0, 0, 0, 0, 0, 2, 2, 2, 1, 0, 2, 2, 2, 1, 0, 1, 1, 1, 0])
        >>> rmg.node_active_inlink_matrix
        array([[-1, -1, -1, -1, -1, -1,  0,  1,  2, -1, -1,  3,  4,  5, -1, -1,  6,
                 7,  8, -1],
               [-1, -1, -1, -1, -1, -1,  9, 10, 11, 12, -1, 13, 14, 15, 16, -1, -1,
                -1, -1, -1]])
        >>> rmg.node_numactiveoutlink
        array([0, 1, 1, 1, 0, 1, 2, 2, 2, 0, 1, 2, 2, 2, 0, 0, 0, 0, 0, 0])
        >>> rmg.node_active_outlink_matrix
        array([[-1,  0,  1,  2, -1, -1,  3,  4,  5, -1, -1,  6,  7,  8, -1, -1, -1,
                -1, -1, -1],
               [-1, -1, -1, -1, -1,  9, 10, 11, 12, -1, 13, 14, 15, 16, -1, -1, -1,
                -1, -1, -1]])
        >>> rmg.cell_node
        array([ 6,  7,  8, 11, 12, 13])
        >>> rmg.link_fromnode
        array([ 0,  1,  2,  3,  4,  5,  6,  7,  8,  9, 10, 11, 12, 13, 14,  0,  1,
                2,  3,  5,  6,  7,  8, 10, 11, 12, 13, 15, 16, 17, 18])
        >>> rmg.link_tonode
        array([ 5,  6,  7,  8,  9, 10, 11, 12, 13, 14, 15, 16, 17, 18, 19,  1,  2,
                3,  4,  6,  7,  8,  9, 11, 12, 13, 14, 16, 17, 18, 19])
        >>> rmg.link_face[20]
        10
        >>> rmg.active_links
        array([ 1,  2,  3,  6,  7,  8, 11, 12, 13, 19, 20, 21, 22, 23, 24, 25, 26])
        """

        if self._DEBUG_TRACK_METHODS:
            print 'RasterModelGrid._initialize('+str(num_rows)+', ' \
                   +str(num_cols)+', '+str(dx)+')'

        # Basic info about raster size and shape
        self._nrows = num_rows
        self._ncols = num_cols

        self._dx = dx
        self.cellarea = dx * dx

        self._num_nodes = sgrid.node_count(self.shape)
        self._num_active_nodes = self.number_of_nodes

        self._num_cells = sgrid.cell_count(self.shape)
        self._num_active_cells = self.number_of_cells

        self._num_core_nodes = self.number_of_cells
        self._num_core_cells = self.number_of_cells

        self._num_core_nodes = self.number_of_cells
        self._num_core_cells = self.number_of_cells

        self._num_links = sgrid.link_count(self.shape)
        self._num_active_links = sgrid.active_link_count(self.shape)

        self._num_faces = sgrid.face_count(self.shape)
        self._num_active_faces = sgrid.active_face_count(self.shape)

        # We need at least one row or column of boundary cells on each
        # side, so the grid has to be at least 3x3
        assert(numpy.min((num_rows, num_cols)) >= 3)

        # Assign and store node (x,y,z) coordinates.
        #
        # The relation between node (x,y) coordinates and position is
        # illustrated here for a five-column, four-row grid. The numbers show
        # node positions, and the - and | symbols show the links connecting
        # the nodes.
        #
        # 15------16------17------18------19
        #  |       |       |       |       |
        #  |       |       |       |       |
        #  |       |       |       |       |
        # 10------11------12------13------14
        #  |       |       |       |       |
        #  |       |       |       |       |
        #  |       |       |       |       |
        #  5-------6-------7-------8-------9
        #  |       |       |       |       |
        #  |       |       |       |       |
        #  |       |       |       |       |
        #  0-------1-------2-------3-------4
        #
        (self._node_x, self._node_y) = sgrid.node_coords(
            (num_rows, num_cols), (self._dx, self._dx), (0., 0.))

        # Node boundary/active status:
        # Next, we set up an array of "node status" values, which indicate
        # whether a given node is an active, non-boundary node, or some type of
        # boundary. Here we default to having all perimeter nodes be active
        # fixed-value boundaries.
        self.node_status = sgrid.node_status(
            self.shape, boundary_status=FIXED_VALUE_BOUNDARY)

        # Cell lists:
        # For all cells, we create a list of the corresponding node ID for
        # each cell.
        # We also have a list of the cell IDs of all active cells. By default,
        # all cells are active, so for example if there are six cells, the
        # self.active_cells list reads: 0, 1, 2, 3, 4, 5
        #
        # Cells and faces in a five-column, four-row grid look like this
        # (where the numbers are cell IDs and lines show faces):
        #
        # |-------|-------|-------|
        # |       |       |       |
        # |   3   |   4   |   5   |
        # |       |       |       |
        # |-------|-------|-------|
        # |       |       |       |
        # |   0   |   1   |   2   |
        # |       |       |       |
        # |-------|-------|-------|
        #
        # While we're at it, we will also build the node_activecell list. This
        # list records, for each node, the ID of its associated active cell,
        # or None if it has no associated active cell (i.e., it is a boundary)
        self.cell_node = sgrid.node_index_at_cells(self.shape)
        self.node_activecell = sgrid.active_cell_index_at_nodes(self.shape)
        self.node_corecell = sgrid.core_cell_index_at_nodes(self.shape)
        self.active_cells = sgrid.active_cell_index(self.shape)
        self.core_cells = sgrid.core_cell_index(self.shape)
        self.activecell_node = self.cell_node.copy()
        self.corecell_node = self.cell_node
        #self.active_faces = sgrid.active_face_index(self.shape)

        # Link lists:
        # For all links, we encode the "from" and "to" nodes, and the face
        # (if any) associated with the link. If the link does not intersect a
        # face, then face is assigned None.
        # For active links, we store the corresponding link ID.
        #
        # The numbering scheme for links in RasterModelGrid is illustrated with
        # the example of a five-column by four-row grid (each * is a node,
        # the lines show links, and the ^ and > symbols indicate the direction
        # of each link: up for vertical links, and right for horizontal ones):
        #
        #  *--27-->*--28-->*--29-->*--30-->*
        #  ^       ^       ^       ^       ^
        # 10      11      12      13      14
        #  |       |       |       |       |
        #  *--23-->*--24-->*--25-->*--26-->*
        #  ^       ^       ^       ^       ^
        #  5       6       7       8       9
        #  |       |       |       |       |
        #  *--19-->*--20-->*--21-->*--22-->*
        #  ^       ^       ^       ^       ^
        #  0       1       2       3       4
        #  |       |       |       |       |
        #  *--15-->*--16-->*--17-->*--18-->*
        #
        #   create the fromnode and tonode lists
        (self.link_fromnode,
         self.link_tonode) = sgrid.node_index_at_link_ends(self.shape)

        #   set up in-link and out-link matrices and numbers
        self._setup_inlink_and_outlink_matrices()

        # Flag indicating whether we have created diagonal links.
        self._diagonal_links_created = False

        #   set up the list of active links
        self._reset_list_of_active_links()

        #   set up link unit vectors and node unit-vector sums
        self._make_link_unit_vectors()

        #   set up link faces
        #
        #   Here we assume that we've already created a list of active links
        # in which all 4 boundaries are "open", such that each boundary node
        # (except the 4 corners) is connected to an adjacent interior node. In
        # this case, there will be the same number of faces as active links,
        # and the numbering of faces will be the same as the corresponding
        # active links. We start off creating a list of all None values. Only
        # those links that cross a face will have this None value replaced with
        # a face ID.
        self.link_face = sgrid.face_index_at_links(self.shape,
                                                   actives=self.active_link_ids)

        # List of neighbors for each cell: we will start off with no
        # list. If a caller requests it via get_neighbor_list or
        # create_neighbor_list, we'll create it if necessary.
        self.neighbor_list_created = False

        # List of diagonal neighbors. As with the neighbor list, we'll only
        # create it if requested.
        self.diagonal_list_created = False


    def _setup_cell_areas_array(self):
        '''
        This method supports the creation of the array that stores cell areas.
        It is not meant to be called manually.
        '''
        self._cell_areas = numpy.empty(self.number_of_cells)
        self._cell_areas.fill(self._dx ** 2)
        return self._cell_areas

    def _setup_cell_areas_array_force_inactive(self):
        '''
        This method supports the creation of the array that stores cell areas.
        It differs from _setup_cell_areas_array in that it forces ALL nodes to
        have a surrounding cell, which is not actually the case for the generic
        perimeter node (these are unbounded). This is only possible because the
        grid is a raster.
        It is not meant to be called manually.
        '''
        self._forced_cell_areas = numpy.empty(self.number_of_nodes)
        self._forced_cell_areas.fill(self._dx ** 2)
        return self._forced_cell_areas

    @property
    def shape(self):
        """Return the shape of the grid.

        Returns
        -------
        shape : tuple of ints
            The shape of the grid as number of node rows and node columns.

        Examples
        --------
        >>> grid = RasterModelGrid(3, 4)
        >>> grid.shape
        (3, 4)
        """
        return (self.number_of_node_rows, self.number_of_node_columns)

    @property
    def dx(self):
        """Return node spacing in the column direction.

        Returns
        -------
        float
            Spacing of node columns.

        Examples
        --------
        >>> grid = RasterModelGrid(4, 5)
        >>> grid.dx
        1.0
        >>> grid = RasterModelGrid(4, 5, 2.0)
        >>> grid.dx
        2.0
        """
        return self._dx

    def node_links(self, *args):
        """node_links([node_ids])
        Links attached to nodes.

        Returns the ids of links attached to grid nodes with *node_ids*. If
        *node_ids* is not given, return links for all of the nodes in the
        grid. Link ids are listed in clockwise order starting with the south
        link (i.e., [S,W,N,E]). This method will not return diagonal links,
        even if they exist. They need to be handled independently.

        Parameters
        ----------
        node_ids : array_like, optional
            IDs of nodes on a grid.

        Returns
        -------
        (4, N) ndarray
            Neighbor node IDs for the source nodes.

        Examples
        --------
        >>> grid = RasterModelGrid(3, 4)
        >>> grid.node_links(5)
        array([[ 1],
               [11],
               [ 5],
               [12]])
        >>> grid.node_links((5, 6))
        array([[ 1,  2],
               [11, 12],
               [ 5,  6],
               [12, 13]])
        >>> grid.node_links()
        array([[-1, -1, -1, -1,  0,  1,  2,  3,  4,  5,  6,  7],
               [-1,  8,  9, 10, -1, 11, 12, 13, -1, 14, 15, 16],
               [ 0,  1,  2,  3,  4,  5,  6,  7, -1, -1, -1, -1],
               [ 8,  9, 10, -1, 11, 12, 13, -1, 14, 15, 16, -1]])
        """
        if len(args) == 0:
            return np.vstack((self.node_inlink_matrix,
                              self.node_outlink_matrix))
        elif len(args) == 1:
            node_ids = np.broadcast_arrays(args[0])[0]
            return (
                np.vstack((self.node_inlink_matrix[:, node_ids],
                           self.node_outlink_matrix[:, node_ids])
                         ).reshape(4, -1))
        else:
            raise ValueError('only zero or one arguments accepted')

    def active_node_links(self, *args):
        """active_node_links([node_ids])
        Active links attached to nodes.


        .. deprecated:: 0.6
            Deprecated due to confusing terminology.
            Use :func:`node_activelinks` instead.

        Returns the ids of active links attached to grid nodes with
        *node_ids*. If *node_ids* is not given, return links for all of the
        nodes in the grid. Link ids are listed in clockwise order starting
        with the south link. Diagonal links are never returned.
        """
        return self.node_activelinks(*args)


    def node_activelinks(self, *args):
        """node_activelinks([node_ids])
        Active links of a node.

        Parameters
        ----------
        node_ids : int or list of ints
                   ID(s) of node(s) for which to find connected active links

        Returns
        -------
        (4, N) ndarray
            The ids of active links attached to grid nodes with
            *node_ids*. If *node_ids* is not given, return links for all of the
            nodes in the grid. Link ids are listed in clockwise order starting
            with the south link. Diagonal links are never returned.

        Examples
        --------
        >>> rmg = RasterModelGrid(3, 4)
        >>> rmg.node_links(5)
        array([[ 1],
               [11],
               [ 5],
               [12]])
        >>> rmg.node_activelinks((5, 6))
        array([[0, 1],
               [4, 5],
               [2, 3],
               [5, 6]])
        >>> rmg.node_activelinks()
        array([[-1, -1, -1, -1, -1,  0,  1, -1, -1,  2,  3, -1],
               [-1, -1, -1, -1, -1,  4,  5,  6, -1, -1, -1, -1],
               [-1,  0,  1, -1, -1,  2,  3, -1, -1, -1, -1, -1],
               [-1, -1, -1, -1,  4,  5,  6, -1, -1, -1, -1, -1]])
        """
        if len(args) == 0:
            return np.vstack((self.node_active_inlink_matrix,
                              self.node_active_outlink_matrix))
        elif len(args) == 1:
            node_ids = np.broadcast_arrays(args[0])[0]
            return (
                np.vstack((self.node_active_inlink_matrix[:, node_ids],
                           self.node_active_outlink_matrix[:, node_ids])
                         ).reshape(4, -1))
        else:
            raise ValueError('only zero or one arguments accepted')

    def node_patches(self, nodata=-1, *args):
        """
        This is a placeholder method until improved using jagged array 
        operations.
        Returns a (N,4) array of the patches associated with each node in the
        grid.
        The four possible patches are returned in id order, with any
        null or nonexistent patches recorded after the ids of existing faces.
        The nodata argument allows control of the array value used to indicate
        nodata. It defaults to -1, but other options are 'nan' and 'bad_value'.
        Note that this method returns a *masked* array, with the normal provisos
        that integer indexing with a masked array removes the mask.
        """
        try:
            return self.node_patch_matrix
        except AttributeError:
            if nodata=='nan':
                nodata=np.nan
            elif nodata=='bad_value':
                nodata=BAD_INDEX_VALUE
            self.node_patch_matrix = np.ma.empty((self.number_of_nodes,4),dtype=int)
            self.node_patch_matrix.fill(BAD_INDEX_VALUE)
            self.node_patch_matrix[:,0][
                np.setdiff1d(np.arange(self.number_of_nodes), np.union1d(self.left_edge_node_ids(),
                self.bottom_edge_node_ids()))] = np.arange(self.number_of_patches)
            self.node_patch_matrix[:,1][
                np.setdiff1d(np.arange(self.number_of_nodes), np.union1d(self.right_edge_node_ids(),
                self.bottom_edge_node_ids()))] = np.arange(self.number_of_patches)
            self.node_patch_matrix[:,2][
                np.setdiff1d(np.arange(self.number_of_nodes), np.union1d(self.left_edge_node_ids(),
                self.top_edge_node_ids()))] = np.arange(self.number_of_patches)
            self.node_patch_matrix[:,3][
                np.setdiff1d(np.arange(self.number_of_nodes), np.union1d(self.right_edge_node_ids(),
                self.top_edge_node_ids()))] = np.arange(self.number_of_patches)
            self.node_patch_matrix.sort(axis=1)
            self.node_patch_matrix[self.node_patch_matrix==BAD_INDEX_VALUE] = nodata
            #now we blank out any patches that have a closed node as any vertex:
            patch_nodes = self.patch_nodes
            dead_nodes_in_patches = self.is_boundary(patch_nodes, boundary_flag=4)
            dead_patches = np.where(np.any(dead_nodes_in_patches, axis=1)) #IDs of patches with dead nodes
            self.node_patch_matrix.ravel()[np.in1d(self.node_patch_matrix, dead_patches)] = nodata #in1d would remove any mask
            self.node_patch_matrix = np.ma.masked_equal(self.node_patch_matrix, nodata)
            return self.node_patch_matrix
    
    
    @property    
    def patch_nodes(self):
        """
        Returns the four nodes at the corners of each patch in a regular grid.
        Shape of the returned array is (nnodes, 4).
        """
        base = numpy.arange(self.number_of_patches)
        bottom_left_corner = base + base//(self._ncols-1)
        return np.column_stack((bottom_left_corner,bottom_left_corner+1,bottom_left_corner+self._ncols,bottom_left_corner+self._ncols+1))
            

    def _setup_inlink_and_outlink_matrices(self):
        """
        Creates data structures to record the numbers of inlinks and outlinks
        for each node. An inlink of a node is simply a link that has the node as
        its "to" node, and an outlink is a link that has the node as its "from".

        We store the inlinks in a 2-row by num_nodes-column matrix called
        node_inlink_matrix. It has two rows because we know that the nodes in
        our raster grid will never have more than two inlinks an two outlinks
        each (a given node could also have zero or one of either). The outlinks
        are stored in a similar matrix.

        The order of inlinks is [SOUTH, WEST].

        The order of outlinks is [NORTH, EAST].

        We also keep track of the total number of inlinks and outlinks at each
        node in the num_inlinks and num_outlinks arrays.

        The inlink and outlink matrices are useful in numerical calculations.
        Each row of each matrix contains one inlink or outlink per node. So, if
        you have a corresponding "flux" matrix, you can map incoming or
        outgoing fluxes onto the appropriate nodes. More information on this is
        in the various calculate_flux_divergence... functions.

        What happens if a given node does not have two inlinks or outlinks? We
        simply put the default value -1 in this case. This allows us to use a
        cute little trick when computing inflows and outflows. We make our
        "flux" array one element longer than the number of links, with the last
        element containing the value 0. Thus, any time we add an influx from
        link number -1, Python takes the value of the last element in the array,
        which is zero. By doing it this way, we maintain the efficiency that
        comes with the use of numpy. Again, more info can be found in the
        description of the flux divergence functions.

        DEJH notes that we may be using BAD_INDEX_VALUE (an arbitrary very large
        number), not -1, now.
        If you want to use this trick, you'll have to seach for BAD_INDEX_VALUE
        manually now.

        Example:

            >>> rmg = RasterModelGrid(4, 5, 1.0)
        """

        (self.node_inlink_matrix,
         self.node_numinlink) = sgrid.setup_inlink_matrix(self.shape)

        (self.node_outlink_matrix,
         self.node_numoutlink) = sgrid.setup_outlink_matrix(self.shape)

    def _setup_active_inlink_and_outlink_matrices(self):
        """
        Creates data structures to record the numbers of active inlinks and
        active outlinks for each node. These data structures are equivalent to
        the "regular" inlink and outlink matrices, except that it uses the IDs
        of active links (only).
        """

        node_status = self.node_status != CLOSED_BOUNDARY

        (self.node_active_inlink_matrix,
         self.node_numactiveinlink) = sgrid.setup_active_inlink_matrix(
             self.shape, node_status=node_status)

        (self.node_active_outlink_matrix,
         self.node_numactiveoutlink) = sgrid.setup_active_outlink_matrix(
             self.shape, node_status=node_status)


    def _reset_list_of_active_diagonal_links(self):
        '''
        Assuming the diagonal links have already been created elsewhere, this
        helper method checks their statuses (active/inactive) for internal
        consistency after the BC status of some nodes has been changed.
        Note that the IDs of the diagonal links need to be compatible with the
        "normal" links - so we add self.number_links to these IDs.
        Assumes _setup_diagonal_links() has been called, either explicitly or by
        another grid method (e.g., d8_active_links()).
        '''

        assert(self._diagonal_links_created), 'Diagonal links not created'

        self._diagonal_active_links = []
        self._diag_activelink_fromnode = []
        self._diag_activelink_tonode = []

        diag_fromnode_status = self.node_status[self._diag_link_fromnode]
        diag_tonode_status = self.node_status[self._diag_link_tonode]

        diag_active_links = (((diag_fromnode_status == CORE_NODE) & ~
                              (diag_tonode_status == CLOSED_BOUNDARY)) |
                             ((diag_tonode_status == CORE_NODE) & ~
                              (diag_fromnode_status == CLOSED_BOUNDARY)))

        (_diag_active_links, ) = numpy.where(diag_active_links)

        self._num_diag_active_links = len(_diag_active_links)
        self._diag_activelink_fromnode = self._diag_link_fromnode[_diag_active_links]
        self._diag_activelink_tonode = self._diag_link_tonode[_diag_active_links]
        self._diag_active_links = _diag_active_links + self.number_of_links


    def _reset_list_of_active_links(self):
        '''
        Assuming the active link list has already been created elsewhere, this
        helper method checks link statuses (active/inactive) for internal
        consistency after the BC status of some nodes has been changed.
        '''
        super(RasterModelGrid, self)._reset_list_of_active_links()
        if self._diagonal_links_created:
            self._reset_list_of_active_diagonal_links()

    def _make_link_unit_vectors(self):
        """Makes arrays to store the unit vectors associated with each link.
        Overrides ModelGrid._make_link_unit_vectors().

        Creates self.link_unit_vec_x and self.link_unit_vec_y. These contain,
        for each link, the x and y components of the link's unit vector (that is,
        the link's x and y dimensions if it were shrunk to unit length but
        retained its orientation). The length of these arrays is the number of
        links plus one. The last entry in each array is set to zero, and is used
        to handle references to "link -1" (meaning, a non-existent link, whose
        unit vector is (0,0)).
            Also builds arrays to store the unit-vector component sums for each
        node: node_unit_vector_sum_x and node_unit_vector_sum_y. These are
        designed to be used when mapping link vector values to nodes (one takes
        the average of the x- and y-components of all connected links).

        Parameters
        ----------

        (none)

        Returns
        -------

        (none)

        Creates
        -------

        self.link_unit_vec_x, self.link_unit_vec_y : ndarray
            x and y components of unit vectors at each link (extra 0 entries @ end)
        self.node_vector_sum_x, self.node_vector_sum_y : ndarray
            Sums of x & y unit vector components for each node. Sum is over all
            links connected to a given node.

        Examples
        --------
        In the example below, the first 8 links are vertical, and have unit
        vectors (0,1), whereas the remaining links are horizontal with (1,0).
        The middle columns have x-component vector sums equal to 2 (one
        horizontal inlink and one horizontal outlink), while the middle rows
        have y-component vector sums equal to 2 (one vertical inlink and one
        vertical outlink). The rest of the entries have ones, representing the
        left and right columns (only one horizontal link) and top and bottom
        rows (only one vertical link).

        >>> import landlab as ll
        >>> mg = ll.RasterModelGrid(3, 4, 2.0)
        >>> mg.link_unit_vec_x
        array([ 0.,  0.,  0.,  0.,  0.,  0.,  0.,  0.,  1.,  1.,  1.,  1.,  1.,
                1.,  1.,  1.,  1.,  0.])
        >>> mg.link_unit_vec_y
        array([ 1.,  1.,  1.,  1.,  1.,  1.,  1.,  1.,  0.,  0.,  0.,  0.,  0.,
                0.,  0.,  0.,  0.,  0.])
        >>> mg.node_unit_vector_sum_x
        array([ 1.,  2.,  2.,  1.,  1.,  2.,  2.,  1.,  1.,  2.,  2.,  1.])
        >>> mg.node_unit_vector_sum_y
        array([ 1.,  1.,  1.,  1.,  2.,  2.,  2.,  2.,  1.,  1.,  1.,  1.])
        """

        # Create the unit vectors for each link.
        # Assume that the order of links is:
        # - The first (R-1)*C are vertical and oriented upward
        # - The remaining R*(C-1) are horizontal and oriented rightward
        self.link_unit_vec_x = numpy.zeros(self.number_of_links+1)
        self.link_unit_vec_y = numpy.zeros(self.number_of_links+1)
        n_vert_links = (self.number_of_node_rows-1)*self.number_of_node_columns
        self.link_unit_vec_y[:n_vert_links] = 1.0
        self.link_unit_vec_x[n_vert_links:self.number_of_links] = 1.0

        # While we're at it, calculate the unit vector sums for each node.
        # These will be useful in averaging link-based vectors at the nodes.
        # To do this, we take advantage of the node inlink and outlink matrices,
        # each of which has 2 rows, corresponding to the maximum possible 2
        # inlinks and 2 outlinks in a raster grid.
        #     Create the arrays
        self.node_unit_vector_sum_x = numpy.zeros(self.number_of_nodes)
        self.node_unit_vector_sum_y = numpy.zeros(self.number_of_nodes)
        #     x-component contribution from inlinks
        self.node_unit_vector_sum_x += numpy.abs(self.link_unit_vec_x[self.node_inlink_matrix[0,:]])
        self.node_unit_vector_sum_x += numpy.abs(self.link_unit_vec_x[self.node_inlink_matrix[1,:]])
        #     x-component contribution from outlinks
        self.node_unit_vector_sum_x += numpy.abs(self.link_unit_vec_x[self.node_outlink_matrix[0,:]])
        self.node_unit_vector_sum_x += numpy.abs(self.link_unit_vec_x[self.node_outlink_matrix[1,:]])
        #     y-component contribution from inlinks
        self.node_unit_vector_sum_y += numpy.abs(self.link_unit_vec_y[self.node_inlink_matrix[0,:]])
        self.node_unit_vector_sum_y += numpy.abs(self.link_unit_vec_y[self.node_inlink_matrix[1,:]])
        #     y-component contribution from outlinks
        self.node_unit_vector_sum_y += numpy.abs(self.link_unit_vec_y[self.node_outlink_matrix[0,:]])
        self.node_unit_vector_sum_y += numpy.abs(self.link_unit_vec_y[self.node_outlink_matrix[1,:]])

    def cell_faces(self, *args):
        """cell_faces([cell_id])
        Faces of a cell.

        Return an array of the face IDs for the faces of a cell with ID,
        *cell_id*. The faces are listed clockwise, starting with the bottom
        face. *cell_id* can be either a scalar or an array. If an array,
        return the faces for each cell of the array.

        Parameters
        ----------
        cell_id : array_like
            Grid cell ids.

        Returns
        -------
        (N, 4) ndarray
            Face IDs

        Examples
        --------
        >>> rmg = RasterModelGrid(4, 5)
        >>> rmg.cell_faces(0)
        array([ 0,  9,  3, 10])

        >>> rmg.cell_faces([0, 5])
        array([[ 0,  9,  3, 10],
               [ 5, 15,  8, 16]])

        >>> rmg.cell_faces()
        array([[ 0,  9,  3, 10],
               [ 1, 10,  4, 11],
               [ 2, 11,  5, 12],
               [ 3, 13,  6, 14],
               [ 4, 14,  7, 15],
               [ 5, 15,  8, 16]])
        """
        if len(args) == 0:
            cell_ids = np.arange(self.number_of_cells)
        elif len(args) == 1:
            cell_ids = np.broadcast_arrays(args[0])[0]
        else:
            raise ValueError()

        node_ids = self.cell_node[cell_ids]
        inlinks = self.node_inlink_matrix[:, node_ids].T
        outlinks = self.node_outlink_matrix[:, node_ids].T
        return numpy.squeeze(numpy.concatenate(
            (self.link_face[inlinks], self.link_face[outlinks]), axis=1))


    def face_links(self, *args):
        """face_links([face_id])
        Links associated with faces.

        Returns an array of the link IDs for the links which intersect the
        faces specificed by *face_id*. *face_id* can be either a scalar or an
        array.

        Parameters
        ----------
        face_id : int
            Face of a cell.

        Examples
        --------
        >>> mg = RasterModelGrid(4, 5)
        >>> mg.face_links(0)
        array([1])

        >>> mg.face_links([0, 4, 13])
        array([ 1,  7, 23])
        """
        if len(args) == 0:
            face_ids = np.arange(self.number_of_faces)
        elif len(args) == 1:
            face_ids = np.broadcast_arrays(args[0])[0]
        else:
            raise ValueError()
        face_ids.shape = (-1, )

        #face_ids = _make_arg_into_array(face_id)
        #if type(face_ids) != numpy.ndarray:
        #    face_ids = numpy.array(face_ids)

        row = face_ids // (self.shape[1] - 2)
        in_rows = numpy.less(row, self.shape[0] - 1)
        in_cols = numpy.logical_not(in_rows)
        excess_col = face_ids[in_cols] - ((self.shape[0] - 1) *
                                          (self.shape[1] - 2))
        col = excess_col // (self.shape[1] - 1)
        links = numpy.empty_like(face_ids)
        links[in_rows] = (row[in_rows] * self.shape[1] +
                          face_ids[in_rows] % (self.shape[1] - 2) + 1)
        links[in_cols] = (
            self.shape[1] * (self.shape[0] - 1) +
            (col + 1) * (self.shape[1] - 1) +
            excess_col % (self.shape[1] - 1)) #-1 cancels because of offset term
        return links

    def link_faces(self, *args):
        """link_faces([link_id])
        Faces associated with links.

        Return an array of the face IDs for the faces that intersect the links
        specified by *link_id*. *link_id* can be either a scalar or array. If
        *link_id* is not given, return the faces of all links.

        If a link does not have an associated face (e.g., some inactive links),
        that entry in the returned array is set to `BAD_INDEX_VALUE`.

        Parameters
        ----------
        link_id : array-like, optional
            Grid links.

        Examples
        --------
        >>> rmg = RasterModelGrid(4, 5)
        >>> rmg.link_faces(2)
        1
        >>> rmg.link_faces([0, 1, 15, 19, 12, 26])
        array([2147483647,          0, 2147483647,          9,          7,
                       16])
        """
        if len(args) == 0:
            #face_ids = np.arange(self.number_of_faces)
            return self.link_face[:]
        elif len(args) == 1:
            link_ids = np.broadcast_arrays(args[0])[0]
        else:
            raise ValueError()
        #link_ids = _make_arg_into_array(link_id)
        return self.link_face[link_ids]


    def get_grid_xdimension(self):
        """Length of the grid in the x-dimension.

        Return the x-dimension of the grid. Because boundary nodes don't have
        cells, the dimension of the grid is ``num_columns`` - 1, not
        ``num_columns``.

        Returns
        -------
        float
            Length of the grid in the x-dimension.

        Examples
        --------
        >>> grid = RasterModelGrid(4, 5)
        >>> grid.get_grid_xdimension()
        4.0

        >>> grid = RasterModelGrid(4, 5, 2.)
        >>> grid.get_grid_xdimension()
        8.0
        """
        # Method added 5/1/13 by DEJH, modified DEJH 4/3/14 to reflect fact
        # boundary nodes don't have defined
        return ((self.number_of_node_columns - 1) * self._dx)

    def get_grid_ydimension(self):
        """Length of the grid in the y-dimension.

        Return the y-dimension of the grid. Because boundary nodes don't have
        cells, the dimension of the grid is num_rows-1, not num_rows.

        Returns
        -------
        float
            Length of the grid in the y-dimension.

        Examples
        --------
        >>> grid = RasterModelGrid(4, 5)
        >>> grid.get_grid_ydimension()
        3.0

        >>> grid = RasterModelGrid(4, 5, 0.5)
        >>> grid.get_grid_ydimension()
        1.5
        """
        # Method added 5/1/13 by DEJH, modified DEJH 4/3/14, as above.
        return ((self.number_of_node_rows - 1) * self._dx)

    @property
    def number_of_interior_nodes(self):
        """Number of interior nodes.

        Returns the number of interior nodes on the grid, i.e., non-perimeter
        nodes. Compare self.number_of_core_nodes.

        Examples
        --------
        >>> grid = RasterModelGrid(4, 5)
        >>> grid.number_of_interior_nodes
        6
        """
        return sgrid.interior_node_count(self.shape)


    @property
    def number_of_core_nodes(self):
        """Number of core nodes.

        The number of core nodes on the grid (i.e., excluding all boundary
        nodes).

        Examples
        --------
        >>> grid = RasterModelGrid(4, 5)
        >>> grid.number_of_core_nodes
        6
        """
        return self._num_core_nodes

    @property
    def number_of_nodes(self):
        """Total number of nodes.

        Returns total number of nodes, including boundaries.

        Examples
        --------
        >>> grid = RasterModelGrid(4, 5)
        >>> grid.number_of_nodes
        20
        """
        return self._num_nodes

    @property
    def number_of_node_columns(self):
        """Number of node columns.

        Returns the number of columns, including boundaries.

        Examples
        --------
        >>> grid = RasterModelGrid(4, 5)
        >>> grid.number_of_node_columns
        5
        """
        return self._ncols

    @property
    def number_of_node_rows(self):
        """Number of node rows.

        Returns the number of rows, including boundaries.

        Examples
        --------
        >>> grid = RasterModelGrid(4, 5)
        >>> grid.number_of_node_rows
        4
        """
        return self._nrows

    @property
    def number_of_patches(self):
        """Number of patches.
        
        Returns the number of patches over the grid.
        
        Examples
        --------
        >>> grid = RasterModelGrid(4, 5)
        >>> grid.number_of_patches
        12
        """
        return (self._nrows-1)*(self._ncols-1)

    @property
    def node_spacing(self):
        """Spacing betweem node rows and columns.

        Examples
        --------
        >>> grid = RasterModelGrid(4, 5)
        >>> grid.node_spacing
        1.0
        >>> grid = RasterModelGrid(4, 5, 3.0)
        >>> grid.node_spacing
        3.0
        """
        return self._dx
    
    @property
    def node_spacing_horizontal(self):
        """Horizontal spacing, between columns.
        """
        return self._dx
    
    @property
    def node_spacing_vertical(self):
        """Vertical spacing, between rows.
        """
        return self._dx

    @property
    def corner_nodes(self):
        """Nodes in grid corners.

        Return the IDs to the corner nodes of the grid, sorted by ID.

        Returns
        -------
        (4, ) ndarray
            Array of corner node IDs.

        Examples
        --------
        >>> grid = RasterModelGrid(4, 5)
        >>> grid.corner_nodes
        array([ 0,  4, 15, 19])
        """
        return sgrid.corners((self._nrows, self._ncols))

    def is_point_on_grid(self, xcoord, ycoord):
        """Check if a point is on a grid.

        This method takes x, y coordinates and tests whether they lie within
        the grid. The limits of the grid are taken to be links connecting the
        boundary nodes. We perform a special test to detect looped boundaries.

        Coordinates can be ints or arrays of ints. If arrays, will return an
        array of the same length of boolean truth values.
        """
        x_condition = numpy.logical_and(numpy.less(0.,xcoord), numpy.less(xcoord,(self.get_grid_xdimension()-self._dx)))
        y_condition = numpy.logical_and(numpy.less(0.,ycoord), numpy.less(ycoord,(self.get_grid_ydimension()-self._dx)))
        if numpy.all(self.node_status[sgrid.left_edge_node_ids(self.shape)]==3) or numpy.all(self.node_status[sgrid.right_edge_node_ids(self.shape)]==3):
            try:
                x_condition[:] = 1
            except:
                x_condition = 1
        if numpy.all(self.node_status[sgrid.top_edge_node_ids(self.shape)]==3) or numpy.all(self.node_status[sgrid.bottom_edge_node_ids(self.shape)]==3):
            try:
                y_condition[:] = 1
            except:
                y_condition = 1
        return numpy.logical_and(x_condition, y_condition)

    def get_nodes_around_point(self, xcoord, ycoord):
        """Nodes surrounding a point.

        Return IDs of the four nodes of the area around a point with
        coordinates *xcoord*, *ycoord*. Node IDs are returned
        counter-clockwise order starting from the southwest node.

        If either *xcoord* or *ycoord* are arrays the usual numpy broadcasting
        rules apply.

        Parameters
        ----------
        xcoord : float, array-like
            x-coordinate of point
        ycoord : float, array-like
            y-coordinate of point

        Returns
        -------
        (4, N) ndarray
            IDs of nodes around the point.

        Examples
        --------
        >>> grid = RasterModelGrid(3, 4)
        >>> grid.get_nodes_around_point(.4, 1.2)
        array([4, 8, 9, 5])

        >>> grid.get_nodes_around_point([.9, 1.1], 1.2)
        array([[ 4,  5],
               [ 8,  9],
               [ 9, 10],
               [ 5,  6]])
        """
        xcoord, ycoord = np.broadcast_arrays(xcoord, ycoord)

        # Method added 4/29/13 by DEJH, modified 9/24/13.
        ID = (ycoord // self._dx * self.number_of_node_columns +
              xcoord // self._dx)
        try:
            ID = int(ID)
        except:
            ID = ID.astype(int)
        return numpy.array([ID, ID + self.number_of_node_columns,
                            ID + self.number_of_node_columns + 1, ID + 1])

    def snap_coords_to_grid(self, xcoord, ycoord):
        '''Snap coordinates to the nearest node.

        .. deprecated:: 0.6
            :func:`find_nearest_node` is equivalent, and faster.

        This method takes existing coordinates, inside the grid, and returns
        the ID of the closest grid node. That node can be a boundary node.
        '''
        # DEJH, 9/24/13.
        #This testing suppressed for speed. While suppressed, coordinates provided MUST be within the grid or silent instability will occur.
        #if type(xcoord) == int:
        #    if not self.is_point_on_grid(xcoord, ycoord):
        #        raise LookupError('Coordinates specified are outside the grid area')
        #else: #it's an array
        #    if not numpy.all(self.is_point_on_grid(xcoord, ycoord)):
        #        raise LookupError('One or more pairs of coordinates specified are outside the grid area')
        vertices_array = self.get_nodes_around_point(xcoord, ycoord)
        #print vertices_array
        #vertices_array.reshape((4,-1))
        #print self.node_x[vertices_array], self.node_y[vertices_array]
        xdir_displacement = numpy.tile(xcoord,(4,1)) - self.node_x[vertices_array]
        ydir_displacement = numpy.tile(ycoord,(4,1)) - self.node_y[vertices_array]
        distances_to_vertices = numpy.sqrt(xdir_displacement*xdir_displacement + ydir_displacement*ydir_displacement)
        try:
            return vertices_array[(numpy.argmin(distances_to_vertices, axis=0), xrange(distances_to_vertices.shape[1]))]
        except:
            return vertices_array[numpy.argmin(distances_to_vertices)]
        #...per fancy indexing

    def find_nearest_node(self, coords, mode='raise'):
        """Node nearest a point.

        Find the index to the node nearest the given x, y coordinates.
        Coordinates are provided as numpy arrays in the *coords* tuple.

        Use the *mode* keyword to specify what to do if the given coordinates
        are out-of-bounds. See :func:`numpy.ravel_multi_index` for a
        description of possible values for *mode*. Note that a coordinate is
        out-of-bounds if it is beyond one half the node spacing from the
        exterior nodes.

        Returns the indices of the nodes nearest the given coordinates.

        Parameters
        ----------
        coords : tuple of array-like
            Coordinates of points.
        mode : {'raise', 'wrap', 'clip'}, optional
            What to do if a point is off the grid.

        Returns
        -------
        array-like
            IDs of the nearest nodes.

        Notes
        -----
        For coordinates that are equidistant to two or more nodes, see
        the rounding rules for :func:`numpy.around`.

        Examples
        --------
        >>> rmg = RasterModelGrid(4, 5)
        >>> rmg.find_nearest_node([0.2, 0.2])
        0
        >>> rmg.find_nearest_node((np.array([1.6, 3.6]), np.array([2.3, .7])))
        array([12,  9])
        >>> rmg.find_nearest_node((-.4999, 1.))
        5
        """
        return rfuncs.find_nearest_node(self, coords, mode=mode)

    def min_active_link_length(self):
        """Length of shortest active link.

        Return the horizontal length of the shortest active link in the grid.
        Overrides :meth:`~.ModelGrid.min_active_link_length`.
        """
        return self._dx

    def max_active_link_length(self):
        """Length of longest active link.

        Returns the horizontal length of the longest active link in the grid.
        Overrides ModelGrid.max_active_link_length().
        """
        return self._dx
        
    def calculate_gradient_along_node_links(self, node_values, *args, **kwds):
        """calculate_gradient_along_node_links(node_values [, node_ids], out=None):
        Gradient of a quantity along neighboring active links at all nodes in 
        the grid.
        
        Calculate the slopes of *node_values*, given at every node in the grid,
        relative to the nodes centered at *node_ids*. Note that upward slopes
        are reported as positive. That is, the gradient is positive if a neighbor
        node's value is greater than that of the node as *node_ids*.

        If *node_ids* is not provided, calculate the gradients for all
        nodes in the grid. Nodes surrounded by inactive links will receive
        four masked entries.

        Use the *out* keyword if you have an array that you want to put the result
        into. If not given, create and return a new array.

        Returns the gradients of the neighboring links in the order (right, top,
        left, bottom).
        
        Note the distinction from calculate_gradient_across_cell_faces() is that
        this method returns an nnodes-long array. That method returns an ncells-
        long array.
        """
        return rfuncs.calculate_gradient_along_node_links(
            self, node_values, *args, **kwds)

    def calculate_gradient_across_cell_faces(self, node_values, *args, **kwds):
        """calculate_gradient_across_cell_faces(node_values [, cell_ids], out=None)
        Gradient of a quantity cell faces.

        Calculate the slopes of *node_values*, given at every node in the grid,
        relative to the nodes centered at *cell_ids*. Note that upward slopes
        are reported as positive. That is, the gradient is positive if a neighbor
        node's value is greater than that of the node as *cell_ids*.

        If *cell_ids* is not provided, calculate the gradients for all
        cells in the grid.

        Use the *out* keyword if you have an array that you want to put the result
        into. If not given, create and return a new array.

        Returns the gradients of the neighboring links in the order (right, top,
        left, bottom).
        """
        return rfuncs.calculate_gradient_across_cell_faces(
            self, node_values, *args, **kwds)

    def calculate_gradient_across_cell_corners(self, node_values, *args, **kwds):
        """calculate_gradient_across_cell_corners(node_values [, cell_ids], out=None)
        Gradient of a quantity across diagonals.

        Calculate the slopes of *node_values*, given at every node in the grid,
        relative to the nodes centered at *cell_ids*. Note that upward slopes
        are reported as positive. That is, the gradient is positive if a neighbor
        node's value is greater than that of the node as *cell_ids*.

        If *cell_ids* is not provided, calculate the gradients for all
        cells in the grid.

        Use the *out* keyword if you have an array that you want to put the result
        into. If not given, create and return a new array.

        Returns the gradients of the neighboring links in the order (topright,
        topleft, bottomleft, bottomright).
        """
        return rfuncs.calculate_gradient_across_cell_corners(
            self, node_values, *args, **kwds)

    @property
    def link_length(self):
        """Lengths of links.

        Return the link lengths in the grid, as a nlinks-long array. This
        method *does* test if diagonal links are present in the grid already;
        if they are, return a longer array where the orthogonal links are
        listed first, in ID order, then the diagonal links (i.e., diagonal
        links have effective ID numbers which count up from the number of
        orthogonal links).

        Returns
        -------
        (4, N) ndarray
            Link lengths.

        Examples
        --------
        >>> grid = RasterModelGrid(3, 4)
        >>> grid.link_length
        array([ 1.,  1.,  1.,  1.,  1.,  1.,  1.,  1.,  1.,  1.,  1.,  1.,  1.,
                1.,  1.,  1.,  1.])
        """
        try:
            return self._link_length
        except AttributeError:
            if not self._diagonal_links_created:
                return self._calculate_link_length()
            else:
                self._link_length = numpy.empty(self.number_of_links + 2*(self._nrows-1)*(self._ncols-1))
                self._link_length[:self.number_of_links] = self._dx
                self._link_length[self.number_of_links:] = numpy.sqrt(2.*self._dx*self._dx)
                return self._link_length

    def _setup_diagonal_links(self):
        """
        Creates lists of from and to nodes for diagonal links. A diagonal link
        is a special type of link that connects the diagonal of two raster cells.
        One use for diagonal links has to do with raster digital elevation
        models: diagonal links allow you to implement "D8" drainage-routing
        algorithms, in which each node is considered to have 8 rather than 4
        neighbors, and flow will go toward whichever of these neighbors lies in
        the steepest downslope direction.
        """
        n_diagonal_links = 2*(self._nrows-1)*(self._ncols-1)
        self._diag_link_fromnode = numpy.zeros(n_diagonal_links, dtype=int)
        self._diag_link_tonode = numpy.zeros(n_diagonal_links, dtype=int)
        i = 0
        for r in range(self._nrows-1):
            for c in range(self._ncols-1):
                self._diag_link_fromnode[i] = c+r*self._ncols
                self._diag_link_tonode[i] = (c+1)+(r+1)*self._ncols
                i += 1
                self._diag_link_fromnode[i] = (c+1)+r*self._ncols
                self._diag_link_tonode[i] = c+(r+1)*self._ncols
                i += 1

        self._diagonal_links_created = True

        self._reset_list_of_active_diagonal_links()

    def d8_active_links(self):
        """Active links, including diagonals.

        Return a set of active links that include diagonal connections between
        grid cells, for use with link-based water-routing schemes.
        Diagonal links are listed sequentially after the *regular* orthogonal
        links in the return arrays.

        Returns
        -------
        tuple of arrays
            Tuple of (link_ids, link_from_nodes, link_to_nodes)

        Notes
        -----
        Calling this method also means the the individual arrays of diagonal
        links and their from- and tonodes are held as properties of the class
        instance (see return line below).

        Examples
        --------
        >>> grid = RasterModelGrid(3, 3)
        >>> (links, from_nodes, to_nodes) = grid.d8_active_links()
        >>> links
        array([ 1,  4,  8,  9, 12, 15, 17, 18])
        >>> from_nodes
        array([1, 4, 3, 4, 0, 2, 4, 4])
        >>> to_nodes
        array([4, 7, 4, 5, 4, 4, 6, 8])
        """
        if not self._diagonal_links_created:
            self._setup_diagonal_links()

        return (
            numpy.concatenate((self.active_links, self._diag_active_links)),
            numpy.concatenate((self.activelink_fromnode,
                               self._diag_activelink_fromnode)),
            numpy.concatenate((self.activelink_tonode,
                               self._diag_activelink_tonode))
        )

    def calculate_steepest_descent_across_cell_faces(self, *args, **kwds):
        """rmg.calculate_steepest_descent_across_cell_faces(node_values, [cell_ids], return_node=False, out=None)
        Steepest gradient to neighbor nodes.

        Return the steepest downward slopes across cell faces, i.e., only to
        the orthogonal nodes, ignoring any diagonals.

        Calculate the gradients of *node_values*, given at every node in the
        grid, relative to the nodes centered at *cell_ids*. Note that upward
        slopes are reported as positive. That is, the gradient is positive if
        a neighbor node's value is greater than that of the node as
        *cell_ids*. Thus, the gradients reported by this method are likely
        negative.

        If *cell_ids* is not provided, calculate the steepest slope (most
        negative gradient) for all cells in the grid.

        Use the *out* keyword if you have an array that you want to put the
        result into. If not given, create and return a new array.

        Use the *return_node* keyword to also return the node id of the node
        in the direction of the maximum gradient. In this case, the returned
        object is a length 2 tuple of the two arrays, (gradients, node_IDs).

        Parameters
        ----------
        node_values : array-like
            Node quantities to take gradient of.
        cell_ids : array-like, optional
            Cell at which to calculate gradients.
        return_node : boolean, optional
            If ``True`` also return node ID to the steepest gradient.
        out : array_like, optional
            Alternative output array in which to place the result.  Must
            be of the same shape and buffer length as the expected output.

        See Also
        --------
        calculate_steepest_descent_across_adjacent_cells :
            neighbors, including diagonals

        Examples
        --------
        >>> rmg = RasterModelGrid(3, 3)
        >>> node_values = rmg.zeros()
        >>> node_values[1] = -1
        >>> rmg.calculate_steepest_descent_across_cell_faces(node_values, 0)
        masked_array(data = [-1.],
                     mask = False,
               fill_value = 1e+20)
        <BLANKLINE>

        Get both the maximum gradient and the node to which the gradient is
        measured.

        >>> rmg.calculate_steepest_descent_across_cell_faces(node_values, 0, return_node=True)
        (array([-1.]), array([1]))
        """
        return rfuncs.calculate_steepest_descent_across_cell_faces(
            self, *args, **kwds)

    def calculate_steepest_descent_across_cell_corners(self, *args, **kwds):
        """rmg.calculate_steepest_descent_across_cell_corners(node_values [, cell_ids], return_node=False, out=None)
        Steepest gradient to diagonal nodes.

        Return the steepest descents, i.e., minimum gradients, across diagonal
        cells.

        Calculate the gradients of *node_values*, given at every node in the
        grid, relative to the nodes centered at *cell_ids*. Note that upward
        slopes are reported as positive. That is, the gradient is positive if
        a neighbor node's value is greater than that of the node as *cell_ids*.

        If *cell_ids* is not provided, calculate the minimum gradient for all
        cells in the grid.

        Use the *out* keyword if you have an array that you want to put the
        result into. If not given, create and return a new array.

        Use the *return_node* keyword to also return the node id of the node
        in the direction of the maximum gradient. In this case, the returned
        object is a length 2 tuple of the two arrays, (gradients, node_IDs).

        Parameters
        ----------
        node_values : array-like
            Node quantities to take gradient of.
        cell_ids : array-like, optional
            Cell at which to calculate gradients.
        return_node : boolean, optional
            If ``True`` also return node ID to the steepest gradient.
        out : array_like, optional
            Alternative output array in which to place the result.  Must
            be of the same shape and buffer length as the expected output.

        See Also
        --------
        calculate_steepest_descent_across_adjacent_cells :
            neighbors, including diagonals
        calculate_steepest_descent_across_cell_faces :
            just neighbors

        Examples
        --------
        >>> rmg = RasterModelGrid(3, 3)
        >>> node_values = rmg.zeros()
        >>> node_values[0] = -1
        >>> rmg.calculate_steepest_descent_across_cell_corners(node_values, 0)
        array([-0.70710678])

        Get both the maximum gradient and the node to which the gradient is
        measured.

        >>> rmg.calculate_steepest_descent_across_cell_corners(node_values, 0, return_node=True)
        (array([-0.70710678]), array([0]))
        """
        return rfuncs.calculate_steepest_descent_across_cell_corners(
            self, *args, **kwds)

    def calculate_steepest_descent_across_adjacent_cells(self, node_values,
                                                         *args, **kwds):
        """rmg.calculate_steepest_descent_across_adjacent_cells(node_values, [cell_ids], method='d4', return_node=False, out=None)
        Steepest gradient to adjoining nodes.

        Calculate the steepest downward slopes, i.e., the most negative
        gradients, of *node_values*, given at every node in the grid,
        relative to the nodes centered at *cell_ids*. Return those (negative)
        gradients. Note that upward slopes are reported as positive. That is,
        the gradient is positive if a neighbor node's value is greater than
        that of the node as *cell_ids*. This method handles both orthogonal
        and diagonal neighbors.

        If *cell_ids* is not provided, calculate the minimum gradient for all
        cells in the grid. Note this is a cell ID, not a node ID.

        The default is to only consider neighbor cells to the north, south,
        east, and west. To also consider gradients to diagonal nodes, set the
        *method* keyword to *d8* (the default is *d4*).

        Use the *out* keyword if you have an array that you want to put the
        result into. If not given, create a new array.

        Use the *return_node* keyword to also the node id of the node in the
        direction of the steepest slope. In this case, the returned object is
        a length 2 tuple of the two arrays, (gradients, node_IDs).

        Parameters
        ----------
        node_values : array-like
            Node quantities to take gradient of.
        cell_ids : array-like, optional
            Cell at which to calculate gradients.
        return_node : boolean, optional
            If ``True`` also return node ID to the steepest gradient.
        out : array_like, optional
            Alternative output array in which to place the result.  Must
            be of the same shape and buffer length as the expected output.

        See Also
        --------
        calculate_steepest_descent_across_cell_corners :
            just diagonals
        calculate_steepest_descent_across_cell_faces :
            just neighbors

        Examples
        --------
        >>> rmg = RasterModelGrid(4, 4)
        >>> node_values = rmg.zeros()
        >>> node_values[1] = -1
        >>> rmg.calculate_steepest_descent_across_adjacent_cells(node_values, 0)
        masked_array(data = [-1.],
                     mask = False,
               fill_value = 1e+20)
        <BLANKLINE>
                       
        Get both the maximum gradient and the node to which the gradient is
        measured.

        >>> rmg.calculate_steepest_descent_across_adjacent_cells(node_values, 0, return_node=True)
        (array([-1.]), array([1]))

        Use method to choose which neighbors to consider.

        >>> node_values[0] = -10.
        >>> node_values[1] = -1.
        >>> rmg.calculate_steepest_descent_across_adjacent_cells(node_values, 0, method='d4', return_node=True)
        (array([-1.]), array([1]))
        >>> rmg.calculate_steepest_descent_across_adjacent_cells(node_values, 0, method='d8', return_node=True)
        (array([-7.07106781]), array([0]))

        """
        return rfuncs.calculate_steepest_descent_across_adjacent_cells(
            self, node_values, *args, **kwds)

    def calculate_max_gradient_across_node(self, u, cell_id):
        """Maximum gradient between nodes.

        .. deprecated:: 0.1
            Use :func:`calculate_max_gradient_across_adjacent_cells`

        This method calculates the gradients in u across all 4 faces of the
        cell with ID cell_id, and across the four diagonals. It then returns
        the steepest (most negative) of these values, followed by its dip
        direction (e.g.: 0.12, 225). i.e., this is a D8 algorithm. Slopes
        downward from the cell are reported as positive.

        This code is actually calculating slopes, not gradients.
        The max gradient is the most negative, but the max slope is the most
        positive.  So, this was updated to return the max value, not the
        min.

        """
        return rfuncs.calculate_max_gradient_across_node(self, u, cell_id)

    def calculate_max_gradient_across_node_d4(self, u, cell_id):
        """Maximum gradient to neighbors.

        .. deprecated:: 0.1
            Use :func:`calculate_max_gradient_across_cell_faces` instead

        This method calculates the gradients in u across all 4 faces of the
        cell with ID cell_id. It then returns
        the steepest (most negative) of these values, followed by its dip
        direction (e.g.: 90 180). i.e., this is a D4 algorithm. Slopes
        downward from the cell are reported as positive.

        Note that this is exactly the same as calculate_max_gradient_across_node
        except that this is d4, and the other is d8.

        This code is actually calculating slopes, not gradients.
        The max gradient is the most negative, but the max slope is the most
        positive.  So, this was updated to return the max value, not the
        min.
        """
        return rfuncs.calculate_max_gradient_across_node_d4(self, u, cell_id)

    def find_node_in_direction_of_max_slope(self, u, node_id):
        """Node of steepest gradient.

        .. deprecated:: 0.1
            Use :func:`calculate_max_gradient_across_adjacent_cells` instead

        This method calculates the slopes (-dz/dx) in u across all 4 faces of
        the cell with ID node_id, and across the four diagonals.
        It then returns the node ID in the direction of the steepest
        (most positive) of these values,  i.e., this is a
        D8 algorithm. Slopes downward from the cell are reported as positive.

        This doesn't deal with the fixed gradient boundary condition.
        """

        # NMG Update.  This is super clumsy.

        # DEJH update: Gets confused for the lowest node if w/i grid
        # (i.e., closed)- will return a higher neighbour, when it should
        # return a null index ->  Now returns -1.

        #We have poor functionality if these are closed boundary nodes!
        neighbor_nodes = self.get_neighbor_list(node_id)
        neighbor_nodes.sort()
        #print 'Node is internal: ', self.is_interior(cell_id)
        #print 'Neighbor cells: ', neighbor_cells
        diagonal_nodes = []
        #NG also think that this won't happen if you are always sending this
        #function an id of an interior node.  But maybe there is a case where
        #this would happen?
        if neighbor_nodes[0]!=-1:
            diagonal_nodes.extend([neighbor_nodes[0]-1, neighbor_nodes[0]+1])
        #ng, if neighbor_nodes is sorted, how could [3] be -1?
        #try commenting out.
        #if neighbor_cells[3]!=-1:
        diagonal_nodes.extend([neighbor_nodes[3]-1, neighbor_nodes[3]+1])
        slopes = []
        diagonal_dx = numpy.sqrt(2.)
        for a in neighbor_nodes:
            if self.node_status[a] != CLOSED_BOUNDARY:
                single_slope = (u[node_id] - u[a])/self.dx
            else:
                single_slope = -9999
            #print 'cell id: ', cell_id
            #print 'neighbor id: ', a
            #print 'status: ', self.node_status[a]
            #print 'cell, neighbor are internal: ', self.is_interior(cell_id), self.is_interior(a)
            #print 'cell elev: ', u[cell_id]
            #print 'neighbor elev: ', u[a]
            #print single_slope
            if not numpy.isnan(single_slope): #This should no longer be necessary, but retained in case
                slopes.append(single_slope)
            else:
                print 'NaNs present in the grid!'
        for a in diagonal_nodes:
            if self.node_status[a] != CLOSED_BOUNDARY:
                single_slope = (u[node_id] - u[a])/diagonal_dx
            else:
                single_slope = -9999
            #print single_slope
            if not numpy.isnan(single_slope):
                slopes.append(single_slope)
            else:
                print 'NaNs present in the grid!'
        #print 'Slopes list: ', slopes
        if slopes:
            max_slope, index_max = max((max_slope, index_max) for (index_max, max_slope) in enumerate(slopes))
        else:
            print u
            print 'Returning NaN angle and direction...'
            max_slope = numpy.nan
            index_max = 8

        all_neighbor_nodes=numpy.concatenate((neighbor_nodes,diagonal_nodes))
        #print 'all_neighbor_cells ', all_neighbor_cells

        #Final check to  allow correct handling of internally draining nodes; DEJH Aug 2013.
        #This remains extremely ad-hoc. An internal node points to itself, but this should never
        #be used to actually route flow. In flow_accumulation, there is an explicit check that flow
        #is not routed to yourself.
        steepest_node = all_neighbor_nodes[index_max]
        #...now if a node is the lowest thing, this method returns -1, not a neighbor:
        if u[steepest_node] > u[node_id]:
            steepest_node=-1

        return steepest_node

    def find_node_in_direction_of_max_slope_d4(self, u, node_id):
        """Node of steepest descent using d4.

        .. deprecated:: 0.1
            Use :func:`calculate_max_gradient_across_adjacent_cells` instead

        This method is exactly the same as find_node_in_direction_of_max_slope
        except that this method only considers nodes that are connected by links,
        or in otherwords, in the 0, 90, 180 and 270 directions.

        This method calculates the slopes (-dz/dx) in u across all 4 faces of
        the cell with ID node_id.
        It then returns the node ID in the direction of the steepest
        (most positive) of these values,  i.e., this is a
        D8 algorithm. Slopes downward from the cell are reported as positive.

        This doesn't deal with the fixed gradient boundary condition.
        """

        # NMG Update.  This is super clumsy.

        # DEJH update: Gets confused for the lowest node if w/i grid
        # (i.e., closed)- will return a higher neighbour, when it should
        # return a null index ->  Now returns -1.

        #We have poor functionality if these are closed boundary nodes!
        neighbor_nodes = self.get_neighbor_list(node_id)
        neighbor_nodes.sort()
        #print 'Node is internal: ', self.is_interior(cell_id)
        #print 'Neighbor cells: ', neighbor_cells
        slopes = []
        for a in neighbor_nodes:
            if self.node_status[a] != CLOSED_BOUNDARY:
                single_slope = (u[node_id] - u[a])/self.dx
            else:
                single_slope = -9999
            #print 'cell id: ', cell_id
            #print 'neighbor id: ', a
            #print 'status: ', self.node_status[a]
            #print 'cell, neighbor are internal: ', self.is_interior(cell_id), self.is_interior(a)
            #print 'cell elev: ', u[cell_id]
            #print 'neighbor elev: ', u[a]
            #print single_slope
            if not numpy.isnan(single_slope): #This should no longer be necessary, but retained in case
                slopes.append(single_slope)
            else:
                print 'NaNs present in the grid!'

        #print 'Slopes list: ', slopes
        if slopes:
            max_slope, index_max = max((max_slope, index_max) for (index_max, max_slope) in enumerate(slopes))
        else:
            print u
            print 'Returning NaN angle and direction...'
            max_slope = numpy.nan
            index_max = 4

        #all_neighbor_nodes=numpy.concatenate((neighbor_nodes,diagonal_nodes))
        #print 'all_neighbor_cells ', all_neighbor_cells

        #Final check to  allow correct handling of internally draining nodes; DEJH Aug 2013.
        #This remains extremely ad-hoc. An internal node points to itself, but this should never
        #be used to actually route flow. In flow_accumulation, there is an explicit check that flow
        #is not routed to yourself.
        steepest_node = neighbor_nodes[index_max]
        #...now if a node is the lowest thing, this method returns -1, not a neighbor:
        if u[steepest_node] > u[node_id]:
            steepest_node=-1

        return steepest_node

    def set_inactive_boundaries(self, bottom_is_inactive, right_is_inactive,
                                top_is_inactive, left_is_inactive):
        """Set boundary nodes to be inactive.


        .. deprecated:: 0.6
            Due to imprecise terminology. Use
        :func:`set_closed_boundaries_at_grid_edges` instead.

        Handles boundary conditions by setting each of the four sides of the
        rectangular grid to either 'inactive' or 'active (fixed value)' status.
        Arguments are booleans indicating whether the bottom, right, top, and
        left are inactive (True) or not (False).

        For an inactive boundary:
            - the nodes are flagged CLOSED_BOUNDARY (normally status type 4)
            - the links between them and the adjacent interior nodes are
              inactive (so they appear on link-based lists, but not
              active_link-based lists)

        This means that if you call the calculate_gradients_at_active_links
        method, the inactive boundaries will be ignored: there can be no
        gradients or fluxes calculated, because the links that connect to that
        edge of the grid are not included in the calculation. So, setting a
        grid edge to CLOSED_BOUNDARY is a convenient way to impose a no-flux
        boundary condition. Note, however, that this applies to the grid as a
        whole, rather than a particular variable that you might use in your
        application. In other words, if you want a no-flux boundary in one
        variable but a different boundary condition for another, then use
        another method.

        Examples
        --------
        The following example sets the top and left boundaries as inactive in a
        four-row by five-column grid that initially has all boundaries active
        and all boundary nodes coded as FIXED_VALUE_BOUNDARY (=1):

        >>> rmg = RasterModelGrid(4, 5, 1.0) # rows, columns, spacing
        >>> rmg.number_of_active_links
        17
        >>> rmg.node_status
        array([1, 1, 1, 1, 1, 1, 0, 0, 0, 1, 1, 0, 0, 0, 1, 1, 1, 1, 1, 1], dtype=int8)
        >>> rmg.set_inactive_boundaries(False, False, True, True)
        >>> rmg.number_of_active_links
        12
        >>> rmg.node_status
        array([1, 1, 1, 1, 1, 4, 0, 0, 0, 1, 4, 0, 0, 0, 1, 4, 4, 4, 4, 4], dtype=int8)

        Notes
        -----
        The four corners are treated as follows:
            - bottom left = BOTTOM
            - bottom right = BOTTOM
            - top right = TOP
            - top left = TOP

        This scheme is necessary for internal consistency with looped boundaries.
        """
        if self._DEBUG_TRACK_METHODS:
            print 'ModelGrid.set_inactive_boundaries'

        bottom_edge = range(0, self.number_of_node_columns)
        right_edge = range(2*self.number_of_node_columns - 1,
                           self.number_of_nodes - 1,
                           self.number_of_node_columns)
        top_edge = range((self.number_of_node_rows - 1) *
                         self.number_of_node_columns, self.number_of_nodes)
        left_edge = range(self.number_of_node_columns,
                         self.number_of_nodes-self.number_of_node_columns,
                          self.number_of_node_columns)

        if bottom_is_inactive:
            self.node_status[bottom_edge] = CLOSED_BOUNDARY
        else:
            self.node_status[bottom_edge] = FIXED_VALUE_BOUNDARY

        if right_is_inactive:
            self.node_status[right_edge] = CLOSED_BOUNDARY
        else:
            self.node_status[right_edge] = FIXED_VALUE_BOUNDARY

        if top_is_inactive:
            self.node_status[top_edge] = CLOSED_BOUNDARY
        else:
            self.node_status[top_edge] = FIXED_VALUE_BOUNDARY

        if left_is_inactive:
            self.node_status[left_edge] = CLOSED_BOUNDARY
        else:
            self.node_status[left_edge] = FIXED_VALUE_BOUNDARY

        self.update_links_nodes_cells_to_new_BCs()


    def set_closed_boundaries_at_grid_edges(self, bottom_is_closed,
                                            left_is_closed,
                                            top_is_closed,
                                            right_is_closed):
        """Set boundary not to be closed.

        Sets the status of nodes along the specified side(s) of a raster
        grid (bottom, right, top, and/or left) to ``CLOSED_BOUNDARY``.

        Arguments are booleans indicating whether the bottom, left, top, and
        right are closed (``True``) or not (``False``).

        For a closed boundary:
            - the nodes are flagged ``CLOSED_BOUNDARY`` (status type 4)
            - all links that connect to a ``CLOSED_BOUNDARY`` node are
              flagged as inactive (so they appear on link-based lists, but
              not active_link-based lists)

        This means that if you call the calculate_gradients_at_active_links
        method, links connecting to closed boundaries will be ignored: there can
        be no gradients or fluxes calculated, because the links that connect to
        that edge of the grid are not included in the calculation. So, setting a
        grid edge to CLOSED_BOUNDARY is a convenient way to impose a no-flux
        boundary condition. Note, however, that this applies to the grid as a
        whole, rather than a particular variable that you might use in your
        application. In other words, if you want a no-flux boundary in one
        variable but a different boundary condition for another, then use
        another method.

        This method is a replacement for the now-deprecated method
        set_inactive_boundaries(). Unlike that method, this one ONLY sets nodes
        to CLOSED_BOUNDARY; it does not set any nodes to FIXED_VALUE_BOUNDARY.

        Parameters
        ----------
        bottom_is_closed : boolean
            If ``True`` bottom-edge nodes are closed boundaries.
        left_is_closed : boolean
            If ``True`` left-edge nodes are closed boundaries.
        top_is_closed : boolean
            If ``True`` top-edge nodes are closed boundaries.
        right_is_closed : boolean
            If ``True`` right-edge nodes are closed boundaries.

        Notes
        -----
        Note that the four corners are treated as follows:
            - bottom left = BOTTOM
            - bottom right = BOTTOM
            - top right = TOP
            - top left = TOP
        This scheme is necessary for internal consistency with looped boundaries.

        Examples
        --------
        The following example sets the top and left boundaries as closed in a
        four-row by five-column grid that initially has all boundaries open
        and all boundary nodes coded as FIXED_VALUE_BOUNDARY (=1):

        >>> rmg = RasterModelGrid(4, 5, 1.0) # rows, columns, spacing
        >>> rmg.number_of_active_links
        17
        >>> rmg.node_status
        array([1, 1, 1, 1, 1, 1, 0, 0, 0, 1, 1, 0, 0, 0, 1, 1, 1, 1, 1, 1], dtype=int8)
        >>> rmg.set_closed_boundaries_at_grid_edges(False, False, True, True)
        >>> rmg.number_of_active_links
        12
        >>> rmg.node_status
        array([1, 1, 1, 1, 1, 1, 0, 0, 0, 4, 1, 0, 0, 0, 4, 4, 4, 4, 4, 4], dtype=int8)
        """

        if self._DEBUG_TRACK_METHODS:
            print 'ModelGrid.set_closed_boundaries_at_grid_edges'

        bottom_edge = range(0, self.number_of_node_columns)
        right_edge = range(2*self.number_of_node_columns - 1,
                           self.number_of_nodes - 1,
                           self.number_of_node_columns)
        top_edge = range((self.number_of_node_rows - 1) *
                         self.number_of_node_columns, self.number_of_nodes)
        left_edge = range(self.number_of_node_columns,
                         self.number_of_nodes-self.number_of_node_columns,
                          self.number_of_node_columns)

        if bottom_is_closed:
            self.node_status[bottom_edge] = CLOSED_BOUNDARY

        if right_is_closed:
            self.node_status[right_edge] = CLOSED_BOUNDARY

        if top_is_closed:
            self.node_status[top_edge] = CLOSED_BOUNDARY

        if left_is_closed:
            self.node_status[left_edge] = CLOSED_BOUNDARY

        self.update_links_nodes_cells_to_new_BCs()


    def set_fixed_value_boundaries_at_grid_edges(self, bottom_is_fixed_val,
                                                 left_is_fixed_val,
                                                 top_is_fixed_val,
                                                 right_is_fixed_val, value=None,
                                                 value_of='planet_surface__elevation'):
        """Create fixed values boundaries.

        Sets the status of nodes along the specified side(s) of a raster
        grid---bottom, right, top, and/or left---to FIXED_VALUE_BOUNDARY.

        Arguments are booleans indicating whether the bottom, right, top, and
        left sides are to be set (True) or not (False).

        *value* controls what values are held constant at these nodes. It can be
        either a float, an array of length number_of_fixed_nodes or 
        number_of_nodes (total), or left blank. If left blank, the values will
        be set from the those already in the grid fields, according to 
        'value_of'.
        
        *value_of* controls the name of the model field that contains the 
        values. Remember, if you don't set value, the fixed values will be set
        from the field values ***at the time you call this method***. If no
        values are present in the field, the module will complain but accept
        this, warning that it will be unable to automatically update boundary
        conditions (and such methods, e.g., ``RasterModelGrid.update_boundary_nodes()``,
        will raise exceptions if you try).

        The status of links (active or inactive) is automatically updated to
        reflect the changes.        

        The following example sets the bottom and right boundaries as
        fixed-value in a four-row by five-column grid that initially has all
        boundaries closed (i.e., flagged as node_status=4):

        Parameters
        ----------
        bottom_is_fixed_val : boolean
            Set bottom edge as fixed boundary.
        left_is_fixed_val : boolean
            Set left edge as fixed boundary.
        top_is_fixed_val : boolean
            Set top edge as fixed boundary.
        right_is_fixed_val : boolean
            Set right edge as fixed boundary.
        value : float, array or None (default).
            Override value to be kept constant at nodes.
        value_of : string.
            The name of the grid field containing the values of interest.

        Examples
        --------
        >>> rmg = RasterModelGrid(4, 5, 1.0) # rows, columns, spacing
        >>> rmg.number_of_active_links
        17
<<<<<<< HEAD
        #put some arbitrary values in the grid fields
=======
        
        Put some arbitrary values in the grid fields:
>>>>>>> 9cf6f136
        >>> import numpy as np
        >>> rmg.at_node['planet_surface__elevation'] = np.random.rand(20)
        >>> rmg.set_closed_boundaries_at_grid_edges(True, True, True, True)
        >>> rmg.node_status
        array([4, 4, 4, 4, 4, 4, 0, 0, 0, 4, 4, 0, 0, 0, 4, 4, 4, 4, 4, 4], dtype=int8)
        >>> rmg.set_fixed_value_boundaries_at_grid_edges(False, False, True, True)
        >>> rmg.number_of_active_links
        12
        >>> rmg.node_status
        array([4, 4, 4, 4, 4, 4, 0, 0, 0, 1, 4, 0, 0, 0, 1, 1, 1, 1, 1, 1], dtype=int8)

        Note that the four corners are treated as follows:
            bottom left = BOTTOM
            bottom right = BOTTOM
            top right = TOP
            top left = TOP
        This scheme is necessary for internal consistency with looped boundaries.
        """
        if self._DEBUG_TRACK_METHODS:
            print 'ModelGrid.set_closed_boundaries_at_grid_edges'

        bottom_edge = range(0, self.number_of_node_columns)
        right_edge = range(2*self.number_of_node_columns - 1,
                           self.number_of_nodes - 1,
                           self.number_of_node_columns)
        top_edge = range((self.number_of_node_rows - 1) *
                         self.number_of_node_columns, self.number_of_nodes)
        left_edge = range(self.number_of_node_columns,
                         self.number_of_nodes-self.number_of_node_columns,
                          self.number_of_node_columns)

        if bottom_is_fixed_val:
            self.node_status[bottom_edge] = FIXED_VALUE_BOUNDARY

        if right_is_fixed_val:
            self.node_status[right_edge] = FIXED_VALUE_BOUNDARY

        if top_is_fixed_val:
            self.node_status[top_edge] = FIXED_VALUE_BOUNDARY

        if left_is_fixed_val:
            self.node_status[left_edge] = FIXED_VALUE_BOUNDARY

        self.update_links_nodes_cells_to_new_BCs()
        
        #save some internal data to speed updating:
        self.fixed_value_node_properties = {}
        self.fixed_value_node_properties['boundary_node_IDs'] = numpy.where(self.node_status==FIXED_VALUE_BOUNDARY)[0]
        if value:
            if type(value) == float or type(value) == int:
                values_to_use = float(value)
            elif type(value) == numpy.ndarray:
                if value.size == self.fixed_value_node_properties['boundary_node_IDs'].size:
                    values_to_use = value
                elif value.size == self.number_of_nodes:
                    values_to_use = value.take(self.fixed_value_node_properties['boundary_node_IDs'])
                else:
                    raise TypeError("'value' must be of size nnodes or number of nodes to set!")
        else:
            try:
                values_to_use = self.at_node[value_of].take(self.fixed_value_node_properties['boundary_node_IDs'])
            except FieldError:
                pass #we catch this case below
            else:
                #set a flag to indicate successful setting of internal values
                self.fixed_value_node_properties['internal_flag'] = True
            
        if not self.has_field('node', value_of):
            print """
                *************************************************
                WARNING: set_fixed_value_boundaries_at_grid_edges
                has not been provided with a grid field name to
                allow internal boundary condition control. You 
                will not be able to automate BC control with grid
                methods like update_boundary_nodes()!
                Not expecting this error? Try calling this method
                after loading the starting conditions into the
                grid fields.
                *************************************************
                """
            #set a flag to indicate no internal values
            self.fixed_value_node_properties['internal_flag'] = False
        else:
            self.fixed_value_node_properties['internal_flag'] = True
            self.fixed_value_node_properties['fixed_value_of'] = value_of
        try:
            self.fixed_value_node_properties['values'] = values_to_use
        except NameError:
            pass #the flag will catch this case


    def set_looped_boundaries(self, top_bottom_are_looped,sides_are_looped):
        """Create wrap-around boundaries.
        Handles boundary conditions by setting corresponding parallel grid edges
        as looped "tracks_cell" (==3) status, linked to each other. If top_bottom_are_looped
        is True, the top and bottom edges will link to each other. If sides_are_
        looped is True, the left and right edges will link to each other.

        Looped boundaries are experimental, and not as yet well integrated into
        the Landlab framework. Many functions may not recognise them, or
        silently create unforeseen errors. Use at your own risk!

        Note that because of the symmetries this BC implies, the corner nodes
        are all paired with the bottom/top edges, not the sides.

        Parameters
        ----------
        top_bottom_are_looped : boolean
            Top and bottom are wrap-around.
        sides_are_looped : boolean
            Left and right sides are wrap-around.

        Examples
        --------
        >>> rmg = RasterModelGrid(4, 5, 1.0) # rows, columns, spacing
        >>> rmg.number_of_active_links
        17
        >>> rmg.node_status
        array([1, 1, 1, 1, 1, 1, 0, 0, 0, 1, 1, 0, 0, 0, 1, 1, 1, 1, 1, 1], dtype=int8)
        >>> rmg.create_node_array_zeros('planet_surface__elevation')
        array([ 0.,  0.,  0.,  0.,  0.,  0.,  0.,  0.,  0.,  0.,  0.,  0.,  0.,
                0.,  0.,  0.,  0.,  0.,  0.,  0.])
        >>> rmg.set_looped_boundaries(True, True)
        >>> rmg.looped_node_properties['boundary_node_IDs']
        array([ 0,  1,  2,  3,  4,  5,  9, 10, 14, 15, 16, 17, 18, 19])
        >>> rmg.looped_node_properties['linked_node_IDs']
        array([10, 11, 12, 13, 14,  8,  6, 13, 11,  5,  6,  7,  8,  9])
        """
        # Added DEJH Feb 2014
        # TODO: Assign BC_statuses also to *links*

        bottom_edge = numpy.array(range(0, self.number_of_node_columns))
        right_edge = numpy.array(range(2 * self.number_of_node_columns  - 1,
                           self.number_of_nodes - 1,
                           self.number_of_node_columns))
        top_edge = numpy.array(range((self.number_of_node_rows - 1) *
                          self.number_of_node_columns, self.number_of_nodes))
        left_edge = numpy.array(range(self.number_of_node_columns,
                          (self.number_of_nodes - self.number_of_node_columns),
                          self.number_of_node_columns))
        these_boundary_IDs = numpy.array([])
        these_linked_nodes = numpy.array([])

        if top_bottom_are_looped:
            self.node_status[bottom_edge] = TRACKS_CELL_BOUNDARY
            self.node_status[top_edge] = TRACKS_CELL_BOUNDARY
            these_boundary_IDs = numpy.concatenate((these_boundary_IDs,
                                   bottom_edge, top_edge))
            these_linked_nodes = numpy.concatenate((
                                   these_linked_nodes,
                                   top_edge-self.number_of_node_columns,
                                   bottom_edge+self.number_of_node_columns))

        if sides_are_looped:
            self.node_status[right_edge] = TRACKS_CELL_BOUNDARY
            self.node_status[left_edge] = TRACKS_CELL_BOUNDARY
            these_boundary_IDs = numpy.concatenate((these_boundary_IDs,
                                   left_edge, right_edge))
            these_linked_nodes = numpy.concatenate((
                                   these_linked_nodes,
                                   right_edge-1, left_edge+1))

        self.update_links_nodes_cells_to_new_BCs()

        try:
            type(self.looped_node_properties)
        except:
            existing_IDs = numpy.array([])
            existing_links = numpy.array([])
        else:
            unrepeated_node_entries = numpy.logical_not(numpy.in1d(self.looped_node_properties['boundary_node_IDs'], these_linked_nodes))
            existing_IDs = self.looped_node_properties['boundary_node_IDs'][unrepeated_node_entries]
            existing_links = self.looped_node_properties['linked_node_IDs'][unrepeated_node_entries]

        self.looped_node_properties = {}
        all_the_IDs = numpy.concatenate((these_boundary_IDs, existing_IDs))
        ID_ordering = numpy.argsort(all_the_IDs)
        self.looped_node_properties['boundary_node_IDs'] = all_the_IDs[ID_ordering].astype(int)
        self.looped_node_properties['linked_node_IDs'] = numpy.concatenate((these_linked_nodes,existing_links))[ID_ordering].astype(int)

        if numpy.any(self.node_status[self.looped_node_properties['boundary_node_IDs']] == 2):
            raise AttributeError('Switching a boundary between fixed gradient and looped will result in bad BC handling! Bailing out...')


    def set_fixed_gradient_boundaries(
        self, bottom_is_fixed, left_is_fixed, top_is_fixed, right_is_fixed,
        gradient_in=numpy.nan, gradient_of='planet_surface__elevation'):
        """Create fixed gradient boundaries.

        Handles boundary conditions by setting each of the four sides of the
        rectangular grid to 'active (fixed gradient)' (==2) status.
        Arguments are booleans indicating whether the bottom, right, top, and
        left are fixed gradient (True) or fixed value (False).

        This method assumes you are storing the values on the grid as fields in
        the grid object, e.g., as grid.at_node('my_values').

        Parameters
        ----------
        bottom_is_fixed : boolean
            Make bottom edge a fix-gradient boundary.
        left_is_fixed : boolean
            Make left edge a fix-gradient boundary.
        top_is_fixed : boolean
            Make top edge a fix-gradient boundary.
        right_is_fixed : boolean
            Make right edge a fix-gradient boundary.

        Notes
        -----

        For a fixed gradient boundary:
            - the nodes on the specified edges are flagged
              FIXED_GRADIENT_BOUNDARY (== 2). Other edges are ignored, and
              presumed to be set elsewhere.

            - the links between them and the adjacent interior nodes are
              active, but the links between each other are not. Corners are an
              awkward special case; they do not have any active links, but when
              boundary conditions are updated, each corner has a "pseudo-active"
              link that connects to one of its edge neighbors that lets it
              update (see examples below).

            - the gradient is assumed by default to be the surface elevation,
              and this is assumed to be named "planet_surface__elevation" in the
              grid. If the gradient is in another surface, or the elevation
              surface is named differently, you need to set 'gradient_of' equal
              to the relevant string. self.fixed_gradient_node_properties['fixed_gradient_of'] stores this string
              for access elsewhere.

            - The critical IDs and values relevant to the boundary conditions
              are stored in two special dictionaries,
                grid.fixed_gradient_link_properties, &
                grid.fixed_gradient_node_properties.
              The link dictionary stores the fixed gradients and the IDs of the
              links these are defined on: 'boundary_link_gradients',
              'boundary_link_IDs'.
              The node dictionary stores the nodes on the boundary which are
              fixed gradient, the nodes at the other end of the links from each
              of these nodes, and the (fixed) value differences between these
              two pairs of nodes: 'boundary_node_IDs', 'anchor_node_IDs',
              'values_to_add'. These can be used to update the boundaries fast,
              without needing to interrogate the links.

            - if *gradient* is provided, either as a float or an as a iterable
              of length number_of_boundary_nodes, then 'boundary_link_gradients'
              is set equal to *gradient*, and all the other properties updated
              using these values. If it is not, then this method will
              attempt to access the link gradients and/or node elevations which
              were already in the grid when the method was called (i.e., the
              initial conditions), and use these to set the properties.
              Remember, gradient is as a fractional slope, not radians or
              degrees, and downslope gradients are negative!
              If gradient is a negative float, this method will assume you mean
              downslope flow out of all the edges of the grid.
              If it is a positive float, the method will use this value and
              incline the edges inwards, but will print a warning message that
              it is doing so.
              If you want some edges pointing in and some out, you'll need to
              call the function more than once, or provide an array of values.

            - If initial conditions are present in the grid ::and:: *gradient*
              is set, *gradient* will override the initial conditions provided.

            - if *gradient* is not provided (or is the wrong length), and
              initial conditions have not yet been set, the method will raise an
              exception.

            - Note that the four corners are treated as follows:
                * bottom left = BOTTOM
                * bottom right = BOTTOM
                * top right = TOP
                * top left = TOP,
              ...and the gradient on the link (if supplied) corresponds to the
              link which points in the same direction as the rest of its edge
              (i.e., the fixed gradient links of the bottom left and right
              corners point up). This handling is necessary for internal
              consistency with looped BCs.

        Examples
        --------
        The following example sets all boundaries as fixed gradient in a
        four-row by five-column grid, but does so three times. The first time,
        initial conditions are allowed to set the fixed value. The second time,
        this is overridden by setting *gradient* in the function call as a
        constant. The third time, values are specified in an array:

        >>> rmg = RasterModelGrid(4, 5, 1.0) # rows, columns, spacing
        >>> rmg.number_of_active_links
        17
        >>> rmg.node_status
        array([1, 1, 1, 1, 1, 1, 0, 0, 0, 1, 1, 0, 0, 0, 1, 1, 1, 1, 1, 1], dtype=int8)
        >>> rmg.create_node_array_zeros('planet_surface__elevation')
        array([ 0.,  0.,  0.,  0.,  0.,  0.,  0.,  0.,  0.,  0.,  0.,  0.,  0.,
                0.,  0.,  0.,  0.,  0.,  0.,  0.])
        >>> rmg['node']['planet_surface__elevation'] += 1.
        >>> rmg['node']['planet_surface__elevation'][sgrid.boundary_nodes(rmg.shape)] = 0.8
        >>> rmg.set_fixed_gradient_boundaries(True, True, True, True) #first case
        Fixed gradients will be set according to existing data in the grid...
        >>> rmg.node_status
        array([2, 2, 2, 2, 2, 2, 0, 0, 0, 2, 2, 0, 0, 0, 2, 2, 2, 2, 2, 2], dtype=int8)
        >>> rmg.fixed_gradient_node_properties['fixed_gradient_of']
        'planet_surface__elevation'
        >>> rmg.fixed_gradient_node_properties['boundary_node_IDs']
        array([ 0,  1,  2,  3,  4,  9, 14, 15, 16, 17, 18, 19,  5, 10])
        >>> rmg.fixed_gradient_link_properties['boundary_link_IDs']
        array([ 0,  1,  2,  3,  4, 22, 26, 10, 11, 12, 13, 14, 19, 23])
        >>> rmg.fixed_gradient_link_properties['boundary_link_gradients']
        array([ 0. ,  0.2,  0.2,  0.2,  0. , -0.2, -0.2,  0. , -0.2, -0.2, -0.2,
                0. ,  0.2,  0.2])
        >>> rmg.set_fixed_gradient_boundaries(True, True, True, True, -0.1, gradient_of='planet_surface__elevation') #second case
        >>> rmg.fixed_gradient_link_properties['boundary_link_gradients']
        array([ 0. ,  0.1,  0.1,  0.1,  0. , -0.1, -0.1,  0. , -0.1, -0.1, -0.1,
                0. ,  0.1,  0.1])
        >>> rmg['node']['planet_surface__elevation']
        array([ 0.9,  0.9,  0.9,  0.9,  0.9,  0.9,  1. ,  1. ,  1. ,  0.9,  0.9,
                1. ,  1. ,  1. ,  0.9,  0.9,  0.9,  0.9,  0.9,  0.9])

        -> All boundaries end up with the same dip outwards. Note that the
        corners have been automatically set with "true" gradients of 0., so they
        mimic their edge neighbor. This is almost always what you want to
        happen.

        >>> my_gradients = numpy.array([-0.5,-0.5,-0.5,-0.5,]) #remember these are in edge, then ID order, with the corners attached to the other edges
        >>> rmg.set_fixed_gradient_boundaries(False, True, False, True, my_gradients) #third case
        >>> rmg.fixed_gradient_link_properties['boundary_link_gradients']
        array([-0.5, -0.5, -0.5, -0.5,  0.6,  0.1,  0.1,  0.1, -0.4, -0.6, -0.1,
               -0.1, -0.1,  0.4])
        >>> rmg.fixed_gradient_node_properties['boundary_node_IDs']
        array([ 9, 14,  5, 10,  0,  1,  2,  3,  4, 15, 16, 17, 18, 19])
        >>> rmg.fixed_gradient_node_properties['anchor_node_IDs']
        array([ 8, 13,  6, 11,  6,  6,  7,  8,  8, 11, 11, 12, 13, 13])
        >>> rmg.fixed_gradient_node_properties['values_to_add']
        array([-0.5, -0.5,  0.5,  0.5, -0.1, -0.1, -0.1, -0.1, -0.1, -0.1, -0.1,
               -0.1, -0.1, -0.1])
        >>> rmg['node']['planet_surface__elevation']
        array([ 0.9,  0.9,  0.9,  0.9,  0.9,  1.5,  1. ,  1. ,  1. ,  0.5,  1.5,
                1. ,  1. ,  1. ,  0.5,  0.9,  0.9,  0.9,  0.9,  0.9])

        ...i.e.,    0.9  0.9  0.9  0.9  0.9
                    1.5  1.   1.   1.   0.5
                    1.5  1.   1.   1.   0.5
                    0.9  0.9  0.9  0.9  0.9

        Now note we can easily update these boundary conditions much faster:

        >>> elevs = rmg['node']['planet_surface__elevation']
        >>> updated_elevs = elevs
        >>> updated_elevs[rmg.fixed_gradient_node_properties['boundary_node_IDs']] = updated_elevs[rmg.fixed_gradient_node_properties['anchor_node_IDs']] + rmg.fixed_gradient_node_properties['values_to_add']
        >>> numpy.all(numpy.equal(elevs, updated_elevs))
        True
        """
        # Added DEJH Jan 2014

        bottom_edge = range(0, self.number_of_node_columns)
        if type(bottom_edge) != list:
            bottom_edge = numpy.array([bottom_edge])
        else:
            bottom_edge = numpy.array(bottom_edge)
        right_edge = range(2*self.number_of_node_columns - 1,
                           self.number_of_nodes - 1,
                           self.number_of_node_columns)
        if type(right_edge) != list:
            right_edge = numpy.array([right_edge])
        else:
            right_edge = numpy.array(right_edge)
        top_edge = range((self.number_of_node_rows - 1) *
                         self.number_of_node_columns, self.number_of_nodes)
        if type(top_edge) != list:
            top_edge = numpy.array([top_edge])
        else:
            top_edge = numpy.array(top_edge)
        left_edge = range(self.number_of_node_columns,
                          self.number_of_nodes - self.number_of_node_columns,
                          self.number_of_node_columns)
        if type(left_edge) != list:
            left_edge = numpy.array([left_edge])
        else:
            left_edge = numpy.array(left_edge)

        fixed_gradient_nodes = numpy.array([], dtype=int)
        fixed_gradient_linked_nodes = numpy.array([], dtype=int)
        boundary_links = numpy.array([], dtype=int)
        #fixed_gradient_values_to_add = numpy.array([], dtype=float)

        if bottom_is_fixed:
            self.node_status[bottom_edge] = FIXED_GRADIENT_BOUNDARY
            fixed_gradient_nodes = numpy.concatenate((fixed_gradient_nodes, bottom_edge))
            bottom_anchor_nodes = bottom_edge+self.number_of_node_columns
            bottom_anchor_nodes[0] = bottom_edge[1]+self.number_of_node_columns
            bottom_anchor_nodes[-1] = bottom_edge[-2]+self.number_of_node_columns
            fixed_gradient_linked_nodes = numpy.concatenate((fixed_gradient_linked_nodes, bottom_anchor_nodes))
            bottom_links = self.node_links(bottom_edge)[2,:]
            boundary_links = numpy.concatenate((boundary_links, bottom_links))
        if right_is_fixed:
            self.node_status[right_edge] = FIXED_GRADIENT_BOUNDARY
            fixed_gradient_nodes = numpy.concatenate((fixed_gradient_nodes, right_edge))
            right_anchor_nodes = right_edge-1
            fixed_gradient_linked_nodes = numpy.concatenate((fixed_gradient_linked_nodes, right_anchor_nodes))
            right_links = self.node_links(right_edge)[1,:]
            boundary_links = numpy.concatenate((boundary_links, right_links))
        if top_is_fixed:
            self.node_status[top_edge] = FIXED_GRADIENT_BOUNDARY
            fixed_gradient_nodes = numpy.concatenate((fixed_gradient_nodes, top_edge))
            top_anchor_nodes = top_edge-self.number_of_node_columns
            top_anchor_nodes[0] = top_edge[1]-self.number_of_node_columns
            top_anchor_nodes[-1] = top_edge[-2]-self.number_of_node_columns
            fixed_gradient_linked_nodes = numpy.concatenate((fixed_gradient_linked_nodes, top_anchor_nodes))
            top_links = self.node_links(top_edge)[0,:]
            boundary_links = numpy.concatenate((boundary_links, top_links))
        if left_is_fixed:
            self.node_status[left_edge] = FIXED_GRADIENT_BOUNDARY
            fixed_gradient_nodes = numpy.concatenate((fixed_gradient_nodes, left_edge))
            left_anchor_nodes = left_edge+1
            fixed_gradient_linked_nodes = numpy.concatenate((fixed_gradient_linked_nodes, left_anchor_nodes))
            left_links = self.node_links(left_edge)[3,:]
            boundary_links = numpy.concatenate((boundary_links, left_links))

        self.update_links_nodes_cells_to_new_BCs()

        try:
            no_val_provided = numpy.all(numpy.isnan(gradient_in))
        except:
            no_val_provided = False
        if no_val_provided:
            #Set the gradients by reference to existing data on grid
            print 'Fixed gradients will be set according to existing data in the grid...'
            fixed_gradient_array = self.calculate_gradients_at_links(self['node'][gradient_of])[boundary_links] #this grid func gives slopes UP as positive
            fixed_gradient_values_to_add = self['node'][gradient_of][fixed_gradient_nodes] - self['node'][gradient_of][fixed_gradient_linked_nodes]

        else:
            try:
                fixed_gradient = float(gradient_in)
            except:
                try:
                    fixed_gradient_array = numpy.array(gradient_in) #an iterable of gradients was supplied
                except TypeError:
                    raise TypeError('The supplied gradient parameter must be a single number or iterable of length number_of_fixed_gradient_nodes')
                self.force_boundaries_from_gradients(boundary_links, fixed_gradient_array, gradient_of)
                fixed_gradient_values_to_add = self['node'][gradient_of][fixed_gradient_nodes] - self['node'][gradient_of][fixed_gradient_linked_nodes]
            else:
                if fixed_gradient > 0.:
                    print '***********************************************'
                    print '*** You supplied a positive gradient value. ***'
                    print '* Did you remember gradients are positive up? *'
                    print '***********************************************'

                #the supplied gradient was a single number
                fixed_gradient_array = numpy.array([], dtype=float)
                if bottom_is_fixed:
                    bottom_fixed_gradients = numpy.ones(bottom_edge.size, dtype=float)*-fixed_gradient
                    #force the corner gradient:
                    bottom_fixed_gradients[0] = 0.
                    bottom_fixed_gradients[-1] = 0.
                    fixed_gradient_array = numpy.concatenate((fixed_gradient_array, bottom_fixed_gradients))
                if right_is_fixed:
                    right_fixed_gradients = numpy.ones(right_edge.size,dtype=float)*fixed_gradient
                    #right_fixed_gradients[0] = 0.
                    fixed_gradient_array = numpy.concatenate((fixed_gradient_array, right_fixed_gradients))
                if top_is_fixed:
                    top_fixed_gradients = numpy.ones(top_edge.size,dtype=float)*fixed_gradient
                    top_fixed_gradients[0] = 0.
                    top_fixed_gradients[-1] = 0.
                    fixed_gradient_array = numpy.concatenate((fixed_gradient_array, top_fixed_gradients))
                if left_is_fixed:
                    left_fixed_gradients = numpy.ones(left_edge.size,dtype=float)*-fixed_gradient
                    #left_fixed_gradients[-1] = 0.
                    fixed_gradient_array = numpy.concatenate((fixed_gradient_array, left_fixed_gradients))
                self.force_boundaries_from_gradients(boundary_links, fixed_gradient_array, gradient_of)
                fixed_gradient_values_to_add = self['node'][gradient_of][fixed_gradient_nodes] - self['node'][gradient_of][fixed_gradient_linked_nodes]

        #Now we need to save the various fixed_gradient property arrays to the
        #grid, but making sure we don't duplicate any entries that might already
        #be in there from a previous (diff constant gradient?) run of this
        #method...
        try:
            self.fixed_gradient_node_properties['boundary_node_IDs']
        except AttributeError:
            #easy case; there's nothing there already
            self.fixed_gradient_node_properties = {}
            self.fixed_gradient_link_properties = {}
            self.fixed_gradient_node_properties['fixed_gradient_of'] = gradient_of
            self.fixed_gradient_node_properties['boundary_node_IDs'] = fixed_gradient_nodes.astype(int)
            self.fixed_gradient_node_properties['anchor_node_IDs'] = fixed_gradient_linked_nodes.astype(int)
            self.fixed_gradient_node_properties['values_to_add'] = fixed_gradient_values_to_add
            self.fixed_gradient_link_properties['boundary_link_IDs'] = boundary_links.astype(int)
            #Update the link gradients over whole grid, as if there's values in the grid already, there could be compatibility issues...
            self.fixed_gradient_link_properties['boundary_link_gradients'] = self.calculate_gradients_at_links(self['node'][gradient_of])[boundary_links]

        else:
            #there's something in there, which we need to merge with, and
            #overwrite some entries of if appropriate.
            if self.fixed_gradient_node_properties['fixed_gradient_of'] != gradient_of:
                raise ValueError('At the moment, you have to define all your boundaries on the same set of values!') #need to sort this ASAP...
                #...We probably want the syntax to be rmg.BCs['process_module']['node'][gradient_of] as AN OBJECT, to which we can pin these properties
            #The fixed_gradient_nodes should be uniquely defined...
            unrepeated_node_entries = numpy.logical_not(numpy.in1d(self.fixed_gradient_node_properties['boundary_node_IDs'], fixed_gradient_nodes))
            unrepeated_link_entries = numpy.logical_not(numpy.in1d(self.fixed_gradient_link_properties['boundary_link_IDs'], boundary_links))
            fixed_gradient_array = numpy.concatenate((fixed_gradient_array, self.fixed_gradient_link_properties['boundary_link_gradients'][unrepeated_link_entries]))
            boundary_links = numpy.concatenate((boundary_links, self.fixed_gradient_link_properties['boundary_link_IDs'][unrepeated_link_entries]))
            fixed_gradient_nodes = numpy.concatenate((fixed_gradient_nodes, self.fixed_gradient_node_properties['boundary_node_IDs'][unrepeated_node_entries]))
            fixed_gradient_linked_nodes = numpy.concatenate((fixed_gradient_linked_nodes, self.fixed_gradient_node_properties['anchor_node_IDs'][unrepeated_node_entries]))
            fixed_gradient_values_to_add = numpy.concatenate((fixed_gradient_values_to_add, self.fixed_gradient_node_properties['values_to_add'][unrepeated_node_entries]))

            if numpy.any(self.node_status[fixed_gradient_nodes] == 3):
                raise AttributeError('Switching a boundary between fixed gradient and looped will result in bad BC handling! Bailing out...')

            self.fixed_gradient_node_properties = {}
            self.fixed_gradient_link_properties = {}
            self.fixed_gradient_node_properties['fixed_gradient_of'] = gradient_of
            self.fixed_gradient_node_properties['boundary_node_IDs'] = fixed_gradient_nodes.astype(int)
            self.fixed_gradient_node_properties['anchor_node_IDs'] = fixed_gradient_linked_nodes.astype(int)
            self.fixed_gradient_node_properties['values_to_add'] = fixed_gradient_values_to_add
            self.fixed_gradient_link_properties['boundary_link_IDs'] = boundary_links.astype(int)
            #Update the link gradients over whole grid, as if there's values in the grid already, there could be compatibility issues...
            self.fixed_gradient_link_properties['boundary_link_gradients'] = self.calculate_gradients_at_links(self['node'][gradient_of])[boundary_links]


    def force_boundaries_from_gradients(self, link_IDs, link_gradients,
                value='planet_surface__elevation'):
        """Set values of fixed-gradient boundaries.

        Calculates and updates new values at the boundary nodes of a grid, when
        provided with a list of fixed gradient link IDs, and the fixed values of
        the gradients on these links.

        The "value" flag specifies which kind of data (e.g., elevation) the
        gradients refer to.

        This method follows the convention POSITIVE GRADIENT IS UP.

        The routine will automatically test to ensure the provided links are
        boundary links, and will raise an exception if they aren't. It is clever
        enough to distinguish for itself if any of the links provided are corner
        links (i.e., joining an edge node to a corner node). In such cases, the
        values of the corner nodes are updated *last*, such that the edge nodes
        they refer to have already been updated.

        Some examples:

        >>> rmg = RasterModelGrid(3, 4, 1.0) # rows, columns, spacing
        >>> rmg.create_node_array_zeros('planet_surface__elevation')
        array([ 0.,  0.,  0.,  0.,  0.,  0.,  0.,  0.,  0.,  0.,  0.,  0.])
        >>> rmg['node']['planet_surface__elevation'] += 2.
        >>> rmg.force_boundaries_from_gradients(numpy.array([  0,  1,  2,  5,  6,  7, 10, 11, 13, 14]),numpy.array([ 0., 1., 1.,-1.,-1., 0., 0., 1.,-1., 0.]))
        >>> rmg['node']['planet_surface__elevation']
        array([ 1.,  1.,  1.,  1.,  1.,  2.,  2.,  1.,  1.,  1.,  1.,  1.])
        >>> rmg.force_boundaries_from_gradients(numpy.array([ 11, 13]),numpy.array([-2.,-2.]))
        >>> rmg['node']['planet_surface__elevation']
        array([ 1.,  1.,  1.,  1.,  4.,  2.,  2.,  0.,  1.,  1.,  1.,  1.])

        ...and now we demonstrate an exception if an interior link is included:
        >>> rmg.force_boundaries_from_gradients(numpy.array([ 12, 13]),numpy.array([-2.,-2.]))
        Traceback (most recent call last):
            ...
        ValueError: One or more of the supplied links was neither an edge link, nor a link to a corner!

        """
        #determine the grid corners. This method has to be clever enough to realize when it's been given them!
        corner_nodes = self.corner_nodes
        tonodes = self.link_tonode[link_IDs]
        fromnodes = self.link_fromnode[link_IDs]
        tonode_boundaries = self.node_status[tonodes] != 0
        fromnode_boundaries = self.node_status[fromnodes] != 0
        edge_links = numpy.logical_xor(tonode_boundaries, fromnode_boundaries)
        edge_tonode_boundaries = numpy.logical_and(tonode_boundaries,edge_links)
        edge_fromnode_boundaries = numpy.logical_and(fromnode_boundaries,edge_links)
        self['node'][value][tonodes[edge_tonode_boundaries]] = self['node'][value][fromnodes[edge_tonode_boundaries]] + link_gradients[edge_tonode_boundaries]*self.dx
        self['node'][value][fromnodes[edge_fromnode_boundaries]] = self['node'][value][tonodes[edge_fromnode_boundaries]] - link_gradients[edge_fromnode_boundaries]*self.dx

        if not numpy.all(edge_links):
            corner_links = numpy.logical_not(edge_links)
            tonode_is_corner = numpy.in1d(tonodes[corner_links], corner_nodes)
            fromnode_is_corner = numpy.in1d(fromnodes[numpy.logical_not(edge_links)], corner_nodes)
            if not numpy.all(numpy.logical_xor(tonode_is_corner, fromnode_is_corner)):
                raise ValueError('One or more of the supplied links was neither an edge link, nor a link to a corner!')
            self['node'][value][(tonodes[corner_links])[tonode_is_corner]] = self['node'][value][(fromnodes[corner_links])[tonode_is_corner]] + (link_gradients[corner_links])[tonode_is_corner]*self.dx
            self['node'][value][(fromnodes[corner_links])[fromnode_is_corner]] = self['node'][value][(tonodes[corner_links])[fromnode_is_corner]] - (link_gradients[corner_links])[fromnode_is_corner]*self.dx


    def set_noflux_boundaries( self, bottom, left, top, right,
                               bc = None ):
        """*Deprecated*.

        .. deprecated:: 0.1
                Use :func:`set_closed_boundaries_at_grid_edges` instead

        Assigns "no flux" status to one or more sides of the rectangular
        domain, for BoundaryCondition "bc", which defaults to ModelGrid's
        self.default_bc (i.e., the default BoundaryCondition used when
        the user doesn't specify another one).

        Boundary cells are either "fixed value" (Dirichlet), which is
        the default, "fixed gradient" (Neumann with a zero derivative), or
        "tracks cell" (they track a cell in the interior on the opposite
        side of the grid, e.g., for periodic). Here we implement no flux
        by mirroring adjacent cells in the interior.

        Boundary status is recorded in the bc's TRACKS_CELL vector,
        defined in bc's initialize() and N_BOUNDARY_CELLS long. For
        no-flux cells, this vector contains the CID of the neighboring
        cell whose value it will mirror in order to maintain a zero
        gradient. For periodic boundary cells, this vector contains the
        CID of the cell on the opposite side whose value it will track.
        Fixed value cells are indicated by a -1 for TRACKS_CELL.

        For no-flux boundaries, the corner cells (which don't really
        matter much anyway), the neighbor is arbitrarily chosen as either
        the righthand or lefthand cell.

        GT: I believe this is now obsolete, because we can do no-flux simply by
        setting closed boundaries (Aug 2013). DEJH added depreciated tag, May 14
        """

        if bc==None:
            bc = self.default_bc

        # For no-flux boundaries, we need to know which interior
        # cells to mirror.
        #self.boundary_nbrs = zeros( self.n_boundary_cells, dtype=numpy.int )
        lower_left = 0
        lower_right = self.number_of_node_columns - 1
        upper_right = (self.number_of_node_columns +
                       self.number_of_node_rows - 2)
        upper_left = (2 * self.number_of_node_columns +
                      self.number_of_node_rows - 3)

        if bottom:
            for id in xrange(1, self.number_of_node_columns - 1):   # Bottom
                bc.boundary_code[id] = bc.TRACKS_CELL_BOUNDARY
                bc.tracks_cell[id] = id + self.number_of_node_columns
            bc.boundary_code[lower_left] = bc.TRACKS_CELL_BOUNDARY
            bc.tracks_cell[lower_left] = 1
            bc.boundary_code[lower_right] = bc.TRACKS_CELL_BOUNDARY
            bc.tracks_cell[lower_right] = lower_right-1
        if right:
            nbr = 2 * self.number_of_node_columns - 2
            for id in xrange( lower_right+1, upper_right ):   # Right
                bc.boundary_code[id] = bc.TRACKS_CELL_BOUNDARY
                bc.tracks_cell[id] = nbr
                nbr += self.number_of_node_columns
        if top:
            ncells = self.number_of_node_rows * self.number_of_node_columns
            nbr = ncells - (self.number_of_node_columns + 2)
            for id in xrange( upper_right+1, upper_left ):   # Top
                bc.boundary_code[id] = bc.TRACKS_CELL_BOUNDARY
                bc.tracks_cell[id] = nbr
                nbr = nbr - 1
            bc.boundary_code[upper_right] = bc.TRACKS_CELL_BOUNDARY
            bc.tracks_cell[upper_right] = ncells - 2
            bc.boundary_code[upper_left] = bc.TRACKS_CELL_BOUNDARY
            bc.tracks_cell[upper_left] = ncells + 1 - self.number_of_node_columns
        if left:
            n_boundary_cells = (2 * (self.num_rows - 2) +
                                2 * (self.num_cols - 2) + 4)
            nbr = (self.number_of_node_rows - 2) * self.number_of_node_columns + 1
            for id in xrange( upper_left+1, n_boundary_cells ):   # Left
                bc.boundary_code[id] = bc.TRACKS_CELL_BOUNDARY
                bc.tracks_cell[id] = nbr
                nbr = nbr - self.number_of_node_columns

        if self._DEBUG_VERBOSE:
            print 'tracks_cell:',bc.tracks_cell
            
            
    def update_boundary_nodes(self):
        """
        This method updates all the boundary nodes in the grid field on which
        they are set (i.e., it updates the field 
            rmg.at_node[rmg.fixed_gradient_node_properties['fixed_gradient_of']]).
        It currently works only with fixed value (type 1) and fixed gradient
        (type 2) conditions. Looping must be handled internally to a component,
        and is not dealt with here.
        """
        try:
            fixed_nodes = self.fixed_value_node_properties['boundary_node_IDs']
        except AttributeError:
            #no fixed value boundaries have been set
            pass
        else:
            assert self.fixed_value_node_properties['internal_flag'], 'Values were not supplied to the method that set the boundary conditions! You cant update automatically!'
            values_val = self.at_node[self.fixed_value_node_properties['fixed_value_of']]
            values_val[self.fixed_value_node_properties['boundary_node_IDs']] = self.fixed_value_node_properties['values']
            
        try:
            values_grad = self.at_node[self.fixed_gradient_node_properties['fixed_gradient_of']]
            values_grad[self.fixed_gradient_node_properties['boundary_node_IDs']] = values_grad[self.fixed_gradient_node_properties['anchor_node_IDs']] + self.fixed_gradient_node_properties['values_to_add']
        except AttributeError:
            #no fixed grad boundaries have been set
            pass

    def calculate_gradients_at_links(self, node_values, out=None):
        """*Deprecated*.

        .. deprecated:: 0.1
            Use :func:`calculate_gradient_across_cell_faces`
                    or :func:`calculate_gradient_across_cell_corners` instead
        """
        diffs = gfuncs.calculate_diff_at_links(self, node_values, out=out)
        return numpy.divide(diffs, self._dx, out=diffs)


    @track_this_method
    def calculate_gradients_at_active_links(self, node_values, out=None):
        """*Deprecated*.

        .. deprecated:: 0.1
            Use :func:`calculate_gradient_across_cell_faces`
                    or :func:`calculate_gradient_across_cell_corners` instead

        Calculates the gradient in quantity s at each active link in the grid.
        This is nearly identical to the method of the same name in ModelGrid,
        except that it uses self._dx for link length to improve efficiency.

        Note that a negative gradient corresponds to a lower node in the direction
        of the link.

        Example:

            >>> rmg = RasterModelGrid(4, 5, 1.0)
            >>> u = [0., 1., 2., 3., 0.,
            ...     1., 2., 3., 2., 3.,
            ...     0., 1., 2., 1., 2.,
            ...     0., 0., 2., 2., 0.]
            >>> u = numpy.array(u)
            >>> u
            array([ 0.,  1.,  2.,  3.,  0.,  1.,  2.,  3.,  2.,  3.,  0.,  1.,  2.,
                    1.,  2.,  0.,  0.,  2.,  2.,  0.])
            >>> grad = rmg.calculate_gradients_at_active_links(u)
            >>> grad
            array([ 1.,  1., -1., -1., -1., -1., -1.,  0.,  1.,  1.,  1., -1.,  1.,
                    1.,  1., -1.,  1.])

        For greater speed, sending a pre-created numpy array as an argument
        avoids having to create a new one with each call:

            >>> grad = numpy.zeros(rmg.number_of_active_links)
            >>> u = u*10
            >>> grad = rmg.calculate_gradients_at_active_links(u, grad)
            >>> grad
            array([ 10.,  10., -10., -10., -10., -10., -10.,   0.,  10.,  10.,  10.,
                   -10.,  10.,  10.,  10., -10.,  10.])
        """
        diffs = gfuncs.calculate_diff_at_active_links(self, node_values,
                                                      out=out)
        return numpy.divide(diffs, self._dx, out=diffs)


    def calculate_gradients_at_d8_active_links(self, node_values, out=None):
        """*Deprecated*.

        .. deprecated:: 0.1
            Use :func:`calculate_gradient_across_cell_faces`
                    or :func:`calculate_gradient_across_cell_corners` instead
        """

        diag_dist = 1.4142*self._dx
        straight_link_slopes = (node_values[self.activelink_tonode] -
                                node_values[self.activelink_fromnode]) / \
                                self._dx
        diagonal_link_slopes = (node_values[self._diag_activelink_tonode] -
                                node_values[self._diag_activelink_fromnode]) / \
                                diag_dist
        return numpy.concatenate((straight_link_slopes, diagonal_link_slopes))


    def calculate_steepest_descent_on_nodes(self, elevs_in, link_gradients, max_slope=False, dstr_node_ids=False):
        """Steepest descent over nodes.

        Likely to be DEPRECATED in near future, in favor of the component
        flow_routing.route_flow_dn. This component is MUCH faster and more
        efficient than the option provided here.

        Created DEJH Sept 2013. Based on approach of calc_flux_divergence..., below.
        Takes the elevations across a raster and the active link_gradients between those nodes, and returns the
        magnitude of the most downward slope from each node, and the direction of that cell. In the case where a node
        is a local minimum, method returns the lowest upward slope *as a negative slope*, and returns the downslope
        node id as -1. i.e., downhill slopes are returned as positive values.

        At the moment, handling when equal gradients are present is poor. Method will currently preferentially route
        flow according the priority scheme [N, E, S, W, NE, NW, SW, SE] for the equal height nodes in these cases.
        """

        if self._DEBUG_TRACK_METHODS:
            print 'RasterModelGrid.calculate_steepest_descent_on_nodes'

        assert (len(link_gradients)==self.number_of_active_links), \
               "incorrect length of active_link_gradients array"

        # If needed, create max_gradient array and the ID array
        if max_slope is False:
            max_slope = numpy.zeros(self.number_of_nodes)
        else:
            max_slope[:] = 0.

        if dstr_node_ids is False:
            dstr_node_ids = - numpy.ones(self.number_of_nodes, dtype=int)
        else:
            dstr_node_ids[:] = -1

        assert(len(max_slope) == self.number_of_nodes)
        assert(len(dstr_node_ids) == self.number_of_nodes)

        gradients = numpy.zeros(len(link_gradients)+1)
        gradients[:-1] = link_gradients

        #Make a matrix of the links. Need to append to this the gradients *on the diagonals*.
        node_links = numpy.vstack((gradients[self.node_active_outlink_matrix[0][:]], gradients[self.node_active_outlink_matrix[1][:]], -gradients[self.node_active_inlink_matrix[0][:]], -gradients[self.node_active_inlink_matrix[1][:]]))

        #calc the gradients on the diagonals:
        diagonal_nodes = (sgrid.diagonal_node_array(self.shape, out_of_bounds=-1)).T
        #Set the diagonals pointing to inactive nodes as inactive
        diagonal_nodes[numpy.where(self.node_status[diagonal_nodes] == 4)] = -1
        #Repeat the -1 indexing trick from above:
        elevs = numpy.zeros(len(elevs_in)+1)
        elevs[-1] = 9999999999999. #...as we want the gradients to inhibit flow
        elevs[:-1] = elevs_in

        slopes_diagonal_nodes = ((elevs[diagonal_nodes])-numpy.tile(elevs_in, (4,1)))/(1.41421356*self.dx)
        #Debug:
        #print 'Shape of node_links: ', node_links.shape
        #print 'Shape of diagonal array: ', slopes_diagonal_nodes.shape
        gradients_all_nodes = numpy.vstack((node_links, slopes_diagonal_nodes))
        #The ordering of this array is now [N, E, S, W, NE, NW, SW, SE][:].
        max_slope_indices = numpy.argmin(gradients_all_nodes, axis=0)
        max_slope = -gradients_all_nodes[max_slope_indices, xrange(gradients_all_nodes.shape[1])]
        #...per fancy indexing
        #print gradients_all_nodes
        #print max_slope_indices
        #print max_slope.reshape((5,5))
        #Assemble a node index array which corresponds to this gradients array from which to draw the dstr IDs:
        neighbors_ENWS = (self.get_neighbor_list()).T
        #print neighbors_ENWS.shape
        #print diagonal_nodes.shape
        dstr_id_source_array = numpy.vstack((neighbors_ENWS[1][:], neighbors_ENWS[0][:], neighbors_ENWS[3][:], neighbors_ENWS[2][:], diagonal_nodes))
        #print dstr_id_source_array.shape
        most_negative_gradient_node_ids = dstr_id_source_array[max_slope_indices, xrange(dstr_id_source_array.shape[1])]
        #print numpy.array([range(24),])
        #print dstr_id_source_array[:,:-1]
        #print most_negative_gradient_node_ids.reshape((5,5))
        #But we only want to return an id if the "dstr" node is actually downstream! So ->
        downslope_nodes = numpy.where(max_slope > 0)
        #print downslope_nodes
        dstr_node_ids[downslope_nodes] = most_negative_gradient_node_ids[downslope_nodes]
        #Local topo lows will retain the -1 index in dstr_node_ids
        #print 'dstr node ids: '
        #print dstr_node_ids.reshape((5,5))

        return max_slope, dstr_node_ids


    @track_this_method
    def calculate_flux_divergence_at_nodes(self, active_link_flux, out=None):
        """Flux divergence at nodes.

        Same as calculate_flux_divergence_at_active_cells, but works with and
        returns a list of net unit fluxes that corresponds to all nodes, rather
        than just active cells.

        Note that we DO compute net unit fluxes at boundary nodes (even though
        these don't have active cells associated with them, and often don't have
        cells of any kind, because they are on the perimeter). It's up to the
        user to decide what to do with these boundary values.

        Examples
        --------

        >>> rmg = RasterModelGrid(4, 5, 1.0)
        >>> u = [0., 1., 2., 3., 0.,
        ...      1., 2., 3., 2., 3.,
        ...      0., 1., 2., 1., 2.,
        ...      0., 0., 2., 2., 0.]
        >>> u = numpy.array(u)
        >>> grad = rmg.calculate_gradients_at_active_links(u)
        >>> grad
        array([ 1.,  1., -1., -1., -1., -1., -1.,  0.,  1.,  1.,  1., -1.,  1.,
                1.,  1., -1.,  1.])
        >>> flux = -grad    # downhill flux proportional to gradient
        >>> df = rmg.calculate_flux_divergence_at_nodes(flux)
        >>> df
        array([ 0., -1., -1.,  1.,  0., -1.,  2.,  4., -2.,  1., -1.,  0.,  1.,
               -4.,  1.,  0., -1.,  0.,  1.,  0.])

        If calculate_gradients_at_nodes is called inside a loop, you can
        improve speed by creating an array outside the loop. For example, do
        this once, before the loop:

        >>> df = rmg.zeros(centering='node') # outside loop
        >>> rmg.number_of_nodes
        20

        Then do this inside the loop:

        >>> df = rmg.calculate_flux_divergence_at_nodes(flux, df)

        In this case, the function will not have to create the df array.
        """
        return rfuncs.calculate_flux_divergence_at_nodes(
            self, active_link_flux, out=out)

    def calculate_flux_divergence(self, q, id):
        """Flux divergence.

        Candidate for depreciation, DEJH 5/14
        ..todo: UPDATE THIS TO USE NEW DATA STRUCTURES!

        This is like calculate_flux_divergences (plural!), but only does
        it for cell "id".
        """

        if self._DEBUG_TRACK_METHODS:
            print 'RasterModelGrid.calculate_flux_divergence here with cell',id
            print 'q:',q[self.faces[id,0:4]]
        fd = ( -( q[self.faces[id,2]]   # left face (positive=in)
            + q[self.faces[id,3]] )           # bottom face (positive=in)
            + q[self.faces[id,0]]             # right face (positive=out)
            + q[self.faces[id,1]]             # top face (positive=out)
              ) / self._dx
        return fd

    def update_noflux_boundaries( self, u, bc = None ):
        """*Deprecated*.

        .. note:: Deprecated since version 0.1
            Use the newer BC handling framework instead

        Sets the value of u at all noflux boundary cells equal to the
        value of their interior neighbors, as recorded in the
        "boundary_nbrs" array.
        """

        if bc==None:
            bc = self.default_bc

        inds = (bc.boundary_code[id] == bc.TRACKS_CELL_BOUNDARY)
        u[self.boundary_cells[inds]] = u[bc.tracks_cell[inds]]

        return u


    def node_vector_to_raster(self, u, flip_vertically=False):
        """Unravel an array of node values.

        Converts node vector *u* to a 2D array and returns it, so that it
        can be plotted, output, etc.

        If the *flip_vertically* keyword is True, this function returns an
        array that has the rows in reverse order. This is useful for use in
        plot commands (such as the image display functions) that puts the
        first row at the top of the image. In the landlab coordinate system,
        the first row is thought to be at the bottom. Thus, a flipped matrix
        will plot in the landlab style with the first row at the bottom.

        The returned array is a view of *u*, not a copy.

        Example:

        >>> rmg = RasterModelGrid(4, 5, 1.0)
        >>> u = rmg.zeros(centering='node')
        >>> u = u + range(0, len(u))
        >>> u
        array([  0.,   1.,   2.,   3.,   4.,   5.,   6.,   7.,   8.,   9.,  10.,
                11.,  12.,  13.,  14.,  15.,  16.,  17.,  18.,  19.])
        >>> ur = rmg.node_vector_to_raster(u)
        >>> ur
        array([[  0.,   1.,   2.,   3.,   4.],
               [  5.,   6.,   7.,   8.,   9.],
               [ 10.,  11.,  12.,  13.,  14.],
               [ 15.,  16.,  17.,  18.,  19.]])
        >>> ur = rmg.node_vector_to_raster(u, flip_vertically=True)
        >>> ur
        array([[ 15.,  16.,  17.,  18.,  19.],
               [ 10.,  11.,  12.,  13.,  14.],
               [  5.,   6.,   7.,   8.,   9.],
               [  0.,   1.,   2.,   3.,   4.]])
        """
        return sgrid.reshape_array(self.shape, u,
                                   flip_vertically=flip_vertically)

    def cell_vector_to_raster(self, u, flip_vertically=False):
        """Unravel a 1D array.

        Converts cell vector u to a 2D array and returns it,
        so that it can be plotted, output, etc.

        If the optional argument flip_vertically=True, the function returns an
        array that has the rows in reverse order, for use in plot commands (such
        as the image display functions) that put the (0,0) axis at the top left
        instead of the bottom left.

        Examples
        --------

        >>> rmg = RasterModelGrid(4, 5, 1.0)
        >>> u = rmg.zeros(centering='cell')
        >>> u = u + range(0, len(u))
        >>> u
        array([ 0.,  1.,  2.,  3.,  4.,  5.])
        >>> ur = rmg.cell_vector_to_raster(u)
        >>> ur
        array([[ 0.,  1.,  2.],
               [ 3.,  4.,  5.]])
        >>> ur = rmg.cell_vector_to_raster(u, flip_vertically=True)
        >>> ur
        array([[ 3.,  4.,  5.],
               [ 0.,  1.,  2.]])
        """
        return sgrid.reshape_array((self.shape[0] - 2, self.shape[1] - 2),
                                   u, flip_vertically=flip_vertically)


    def roll_nodes_ud(self, data_name, shift, interior_only=False):
        """Roll (shift) specified data on nodes up or down in a raster grid.

        Similar to the Numpy roll() function, in that it shifts node values up
        by *shift* rows, wrapping the data in the top row(s) around to the
        bottom. If the *interior_only* is set, data along the left and right
        grid edges are not changed.

        Parameters
        ----------
        data_name : string
            Name of node-data item attached to grid.
        shift : int
            Number of rows to shift upward.
        interior_only : bool, optional
            If True, data along left and right edges are not shifted

        Returns
        -------
        None, but contents of data *data_name* are changed.

        Examples
        --------
        >>> rmg = RasterModelGrid(4, 3, 1.)
        >>> data = rmg.add_zeros('node', 'test_data')
        >>> data[:] = np.arange(12)
        >>> rmg.roll_nodes_ud('test_data', 1)
        >>> data
        array([  9.,  10.,  11.,   0.,   1.,   2.,   3.,   4.,   5.,   6.,   7.,
                 8.])
        >>> rmg.roll_nodes_ud('test_data', 2)
        >>> data
        array([  3.,   4.,   5.,   6.,   7.,   8.,   9.,  10.,  11.,   0.,   1.,
                 2.])
        >>> rmg.roll_nodes_ud('test_data', 1, interior_only=True)
        >>> data
        array([  3.,   1.,   5.,   6.,   4.,   8.,   9.,   7.,  11.,   0.,  10.,
                 2.])
        """

        # Get the data
        data = self.at_node[data_name]

        # Get the IDs of the nodes in the top row, and number of rows and cols
        top_ids = self.top_edge_node_ids()
        ncols = self.number_of_node_columns
        nrows = self.number_of_node_rows

        # To handle "interior only" option, we use the variable *offset*, which is
        # zero if shifting everything, and 1 if shifting just the interior -- we
        # use this to go from column 1 to column N-2 (instead of 0 to N-1) when
        # interior_only is True.
        if interior_only:
            offset = 1
            top_ids = top_ids[1:ncols-1]
        else:
            offset = 0

        # Remember the top N rows
        top_rows_to_move = numpy.zeros((shift, ncols-2*offset))
        for i in range(0, shift):
            top_rows_to_move[shift-(i+1),:] = data[top_ids-i*ncols]

        # Go row by row, starting from top
        for i in range(nrows-shift):
            to_row = nrows-(i+1)
            from_row = to_row-shift
            data[ncols*to_row+offset:ncols*(to_row+1)-offset] = \
                            data[ncols*from_row+offset:ncols*(from_row+1)-offset]

        # now replace the bottom *shift* rows
        for i in range(0, shift):
            data[ncols*i+offset:ncols*(i+1)-offset] = top_rows_to_move[i,:]


    def get_neighbor_list(self, *args, **kwds):
        """get_neighbor_list([ids])
        Get list of neighbor node IDs.

        Return lists of neighbor nodes for nodes with given *ids*. If *ids*
        is not given, return the neighbors for all of the nodes in the grid.
        For each node, the list gives neighbor ids as [right, top, left,
        bottom]. Boundary nodes receive their actual neighbors (see example
        below); references to positions which are off the grid from boundary
        nodes receive BAD_INDEX_VALUE. Only nodes which can be reached along an
        active link are returned, otherwise again we get BAD_INDEX_VALUE.
        
        Parameter *bad_index* can be used to override the grid default for the
        BAD_INDEX_VALUE.

        >>> from landlab.grid.base import BAD_INDEX_VALUE as X
        >>> mg = RasterModelGrid(4, 5)
        >>> np.all(mg.get_neighbor_list([-1, 6, 2]) == np.array([[X, X, X, X], [ 7, 11,  5,  1], [X,  7,  X, X]]))
        True
        >>> mg.get_neighbor_list(7)
        array([ 8, 12,  6,  2])

        ..todo: could use inlink_matrix, outlink_matrix
        """
        bad_index = kwds.get('bad_index', BAD_INDEX_VALUE)
        
        if self.neighbor_list_created == False:
            self.neighbor_node_dict = {}
            self.neighbor_node_dict[bad_index] = self.create_neighbor_list(bad_index=bad_index)

        try:
            neighbor_nodes = self.neighbor_node_dict[bad_index]
        except KeyError:
            neighbor_nodes = self.create_neighbor_list(bad_index=bad_index)
            self.neighbor_node_dict[bad_index] = neighbor_nodes

        if len(args) == 0:
            return neighbor_nodes
        elif len(args) == 1:
            return neighbor_nodes[args[0], :]
        else:
            raise ValueError('only zero or one arguments accepted')

    def create_neighbor_list( self, bad_index=BAD_INDEX_VALUE ):
        """Create list of neighbor node IDs.

        Creates a list of IDs of neighbor nodes for each node, as a
        2D array. Only record neighbor nodes that are on the other end of an
        *active* link. Nodes attached to *inactive* links or neighbor nodes
        that would be outside of the grid are given an ID of :const:`~landlab.grid.base.BAD_INDEX_VALUE`.

        Neighbors are ordered as [*right*, *top*, *left*, *bottom*].
        """
        #assert(self.neighbor_list_created == False)
        #this method can now be called to create multiple neighbor lists with 
        #different BAD_INDEX_VALUES
        #note self.nieghbor_nodes is no longer created... but nobody should be
        #calling it direct anyway.

        neighbor_nodes = sgrid.neighbor_node_array(self.shape,
            closed_boundary_nodes=self.closed_boundary_nodes,
            open_boundary_nodes=self.open_boundary_nodes,
            inactive=bad_index).T

        self.neighbor_list_created = True
        return neighbor_nodes

    def has_boundary_neighbor(self, ids):
        """
        Checks to see if one of the eight neighbor nodes of node(s) with
        *id* has a boundary node.  Returns True if a node has a boundary node,
        False if all neighbors are interior.

        >>> mg = RasterModelGrid(5, 5)
        >>> mg.has_boundary_neighbor(6)
        True
        >>> mg.has_boundary_neighbor(12)
        False
        >>> mg.has_boundary_neighbor([12, -1])
        array([False,  True], dtype=bool)

        >>> mg.has_boundary_neighbor(25)
        Traceback (most recent call last):
            ...
        IndexError: index 25 is out of bounds for axis 0 with size 25
        """
        ans = has_boundary_neighbor(self, ids)
        if ans.ndim == 0:
            return bool(ans)
        else:
            return ans

    def get_diagonal_list(self, *args):
        """get_diagonal_list([ids])
        Get list of diagonal node IDs.

        Return lists of diagonals nodes for nodes with given *ids*. If *ids*
        is not given, return the diagonals for all of the nodes in the grid.
        For each node, the list gives diagonal ids as [topright, topleft,
        bottomleft, bottomright]. Set all diagonals for boundary nodes to -1.

        >>> mg = RasterModelGrid(4, 5)
        >>> mg.get_diagonal_list([-1, 6])
        array([[2147483647, 2147483647,         13, 2147483647],
               [        12,         10,          0,          2]])
        >>> mg.get_diagonal_list(7)
        array([13, 11,  1,  3])

        ..todo: could use inlink_matrix, outlink_matrix
        """
        #Added DEJH 051513

        if self.diagonal_list_created==False:
            self.create_diagonal_list()

        if len(args) == 0:
            return self.diagonal_cells
        elif len(args) == 1:
            return self.diagonal_cells[args[0], :]
        else:
            raise ValueError('only zero or one arguments accepted')

    def create_diagonal_list(self):
        """Create list of diagonal node IDs.

        Creates a list of IDs of the diagonal nodes to each node, as a 2D
        array.  Only interior nodes are assigned diagonal neighbors; boundary
        nodes get -1 for each neighbor. The order of the diagonal nodes is
        [topright, topleft, bottomleft, bottomright].

        .. note:: This is equivalent to the diagonals of all cells,
            and setting the neighbors of boundary-node cells to -1. In such a
            case, each node has one cell and each node-cell pair have the
            same ID. However, this is the old-style grid structure as
            boundary nodes no longer have associated cells.

            DEJH: As of 6/12/14, this method now uses BAD_INDEX_VALUE, and
            boundary nodes now have neighbors, where they are found at the ends
            of active links. Note however, that only core node neighbors are
            returned.
        """
        assert(self.diagonal_list_created == False)

        self.diagonal_list_created = True
        self.diagonal_cells = sgrid.diagonal_node_array(
            self.shape, out_of_bounds=BAD_INDEX_VALUE) #, boundary_node_mask=-1)

        closed_boundaries = np.empty(4, dtype=np.int)
        closed_boundaries.fill(BAD_INDEX_VALUE)
        self.diagonal_cells[self.closed_boundary_nodes,:] = closed_boundaries
        self.diagonal_cells.ravel()[
            numpy.in1d(self.diagonal_cells.ravel(),
                self.closed_boundary_nodes)] = BAD_INDEX_VALUE


    def is_interior(self, *args):
        """is_interior([ids])
        Check of a node is an interior node.

        .. deprecated:: 0.6
            Deprecated due to out-of-date terminology.
            Use :func:`is_core` instead.

        .. deprecated:: 0.6
            Deprecated due to out-of-date terminology.
            Use :func:`is_core` instead.

        Returns an boolean array of truth values for each node ID provided;
        True if the node is an interior node, False otherwise.
        If no IDs are provided, method returns a boolean array for every node.

        (Interior status is typically indicated by a value of 0 in node_status.)
        """
        # NG changed this.
        # Modified DEJH May 2014 to accept simulaneous tests of multiple nodes;
        # should still be back-conmpatible.
        try:
            node_ids = args[0]
        except IndexError: #return all nodes
            return numpy.equal(self.node_status, CORE_NODE)
        else:
            return numpy.equal(self.node_status[node_ids], CORE_NODE)

    def is_core(self, *args):
        """is_core([ids])
        Check if a node is a core node.

        Returns an boolean array of truth values for each node ID provided;
        True if the node is a core node, False otherwise.
        If no IDs are provided, method returns a boolean array for every node.

        (Core status is typically indicated by a value of 0 in node_status.)
        """
        # NG changed this.
        # Modified DEJH May 2014 to accept simulaneous tests of multiple nodes;
        # should still be back-conmpatible.
        try:
            node_ids = args[0]
        except IndexError: #return all nodes
            return numpy.equal(self.node_status, CORE_NODE)
        else:
            return numpy.equal(self.node_status[node_ids], CORE_NODE)

    def are_all_interior( self, IDs ):
        """Check if nodes are interior.

        .. deprecated:: 0.6
            Deprecated due to out-of-date terminology.
            Use :func:`are_all_core` instead.

        Returns a single boolean truth value, True if all nodes with *IDs* are
        interior nodes, False if not.
        """
        return numpy.all(numpy.equal(self.node_status[IDs], CORE_NODE))

    def are_all_core(self, ids):
        """Check if nodes are all core.

        Returns a single boolean truth value, True if all nodes with *IDs* are
        core nodes, False if not.

        Parameters
        ----------
        ids : array-like
            Grid nodes.

        Returns
        -------
        boolean
            ``True`` if all the given nodes are *core* nodes.
        """
        return numpy.all(numpy.equal(self.node_status[ids], CORE_NODE))

    def get_boundary_code( self, id ):
        """
        .. deprecated:: 0.6
            Use :func:`node_boundary_status` instead.

        Returns the boundary status of a node.
        """
        # ng june 2013
        return self.node_status[id]


    def get_face_connecting_cell_pair(self, cell_a, cell_b):
        """
        Returns an array of face indices that *cell_a* and *cell_b* share.
        If the cells do not share any faces, returns an empty array.
        """
        cell_faces = self.cell_faces([cell_a, cell_b])
        return numpy.intersect1d(cell_faces[0], cell_faces[1],
                                 assume_unique=True)

    def get_link_connecting_node_pair(self, node_a, node_b):
        '''
        Returns an array of link indices that *node_a* and *node_b* share.
        If the nodes do not share any links, returns an empty array.
        The link does not have to be active.
        '''
        node_links_a = self.node_links(node_a)
        node_links_b = self.node_links(node_b)
        return numpy.intersect1d(node_links_a, node_links_b, assume_unique=True)

    def get_active_link_connecting_node_pair(self, node_a, node_b):
        '''Returns an array of active link indices that *node_a* and *node_b*
        share.

        Parameters
        ----------
        node_a, node_b : ints, or lists or arrays of ints of equal length.
                         IDs of the node pairs of interest

        Returns
        -------
        1D numpy array
            IDs of active link(s) connecting given node pair(s), or BAD_INDEX_VALUE if none found.

        Example
        -------

            >>> rmg = RasterModelGrid(3, 4)
            >>> rmg.get_active_link_connecting_node_pair(5, 6)
            array([5])
        '''

        # Get arrays containing active links attached to each of the two nodes.
        # The method node_activelinks() returns a 2D array, with each column containing
        # the active links for a particular node, so we need to flatten it to a 1D array.
        node_links_a = self.node_activelinks(node_a)
        node_links_b = self.node_activelinks(node_b)

        # Create the array, which has as many columns entries as there are columns in node_links_a
        # (which is the number of nodes of interest)
        connecting_links_ids = BAD_INDEX_VALUE + numpy.zeros(node_links_a.shape[1], dtype=int)

        # Iterate over the number of columns, which is equal to the number of nodes of interest.
        # Yes, this uses a loop, which is generally to be avoided. However, this is the sort
        # of method that isn't likely to be called for large numbers of node pairs repeatedly.
        for i in range(node_links_a.shape[1]):

            # Find any node IDs that the two links have in common.
            common = numpy.intersect1d(node_links_a[:,i], node_links_b[:,i], assume_unique=True)

            # Remove any -1 values from the list of common node IDs
            # (-1 just means "no active link at this slot")
            common = common[common!=-1]

            connecting_links_ids[i] = common

        return connecting_links_ids

    def top_edge_node_ids(self):
        """Nodes along the top edge.

        Returns a 1D numpy integer array containing the node ID numbers of the
        nodes along the top (y=ymax) grid edge.

        Examples
        --------
        >>> rmg = RasterModelGrid(4, 5, 1.0)
        >>> rmg.top_edge_node_ids()
        array([15, 16, 17, 18, 19])
        """
        return sgrid.top_edge_node_ids(self.shape)

    def bottom_edge_node_ids(self):
        """Nodes along the bottom edge.

        Returns a 1D numpy integer array containing the node ID numbers of the
        nodes along the bottom (y=0) grid edge.

        Examples
        --------
        >>> rmg = RasterModelGrid(4, 5, 1.0)
        >>> rmg.bottom_edge_node_ids()
        array([0, 1, 2, 3, 4])
        """
        return sgrid.bottom_edge_node_ids(self.shape)

    def left_edge_node_ids(self):
        """Nodes along the left edge.

        Returns a 1D numpy integer array containing the node ID numbers of the
        nodes along the left (x=0) grid edge.

        Examples
        --------
        >>> rmg = RasterModelGrid(4, 5, 1.0)
        >>> rmg.left_edge_node_ids()
        array([ 0,  5, 10, 15])
        """
        return sgrid.left_edge_node_ids(self.shape)

    def right_edge_node_ids(self):
        """Nodes along the right edge.

        Returns a 1D numpy integer array containing the node ID numbers of the
        nodes along the right (x=xmax) grid edge.

        Examples
        --------
        >>> rmg = RasterModelGrid(4, 5, 1.0)
        >>> rmg.right_edge_node_ids()
        array([ 4,  9, 14, 19])
        """
        return sgrid.right_edge_node_ids(self.shape)

    def grid_coords_to_node_id(self, row, col, **kwds):
        """Convert node indices to node ID.

        Returns the ID of the node at the specified *row* and *col* of the
        raster grid. Since this is a wrapper for the numpy ravel_multi_index
        function, the keyword arguments are the same as that function. In
        addition, *row* and *col* can both be either scalars or arrays (of the
        same length) to get multiple ids.

        As with ravel_multi_index use the *mode* keyword to change the
        behavior of the method when passed an out-of-range *row* or *col*.
        The default is to raise ValueError (not IndexError, as you might
        expect).

        .. note::
            The syntax assumes that first row and column are 0,
            so max entry for a mg with 4 rows and 5 cols is row=3, col=4

        Parameters
        ----------
        row : array-like
            Row of node.
        col : array-like
            Column of node.

        Returns
        -------
        ndarray
            Node IDs.

        Examples
        --------
        >>> mg = RasterModelGrid(4, 5)
        >>> mg.grid_coords_to_node_id(2, 3)
        13

        >>> mg.grid_coords_to_node_id([2, 0], [3, 4])
        array([13,  4])
        """
        return numpy.ravel_multi_index((row, col), self.shape, **kwds)

    def _setup_face_widths(self):
        """
        Produces an array of length nfaces containing the face width (dx).
        """
        self._face_widths = numpy.empty(self.number_of_faces)
        self._face_widths.fill(self.dx)
        return self._face_widths

    def _unit_test( self ):
        """
        This is just scratch space for testing while developing. More proper
        tests are in the doctests for each function, and in
        test_raster_model_grid.py.
        """

        print 'Performing some tests for RasterModelGrid ...'
        print

        num_rows_for_unit_test = 4
        num_cols_for_unit_test = 5

        print 'Initializing ...'
        self._initialize(num_rows_for_unit_test, num_cols_for_unit_test, 1.0)
        print 'done.'
        print

        print 'Testing fluxes and in/out links:'
        flux2 = numpy.zeros(len(flux)+1)
        flux2[:len(flux)] = flux
        print flux2
        for n in range(0, self.number_of_nodes):
            mysum = -(flux2[self.node_active_inlink_matrix[0][n]] + \
                      flux2[self.node_active_inlink_matrix[1][n]]) + \
                     (flux2[self.node_active_outlink_matrix[0][n]] + \
                      flux2[self.node_active_outlink_matrix[1][n]])
            print(str(n)+' '+str(flux2[self.node_active_inlink_matrix[0][n]])
                        +' '+str(flux2[self.node_active_inlink_matrix[1][n]])
                        +' '+str(flux2[self.node_active_outlink_matrix[0][n]])
                        +' '+str(flux2[self.node_active_outlink_matrix[1][n]])
                        +' '+str(mysum))
        divg2 = self.calculate_flux_divergence_at_nodes(flux)
        print divg2

    def calculate_aspect_at_nodes_bestFitPlane(self, id, val):
        """Aspect at nodes.

        .. codeauthor:: Katy Barnhart <katherine.barnhart@colorado.edu>

        Calculates the aspect at each node based on the elevation of
        the node and its neighbors using a best fit plane calculated
        using single value decomposition.

        Parameters
        ----------
        id : array-like
            ID of nodes at which to calculate the aspect.
        val : ndarray
            Elevation at all nodes

        Returns
        -------
        ndarray
            Aspect at the nodes given by id
        """
        # additional note, KRB has written three codes in raster.py
        # one to calculate slope, one to calculate aspect, and one
        # to calculate both

        # get the list of neighboring nodes for the nodes given by id
        n=self.get_neighbor_list(id)
        a=[]

        # for each node in id make a list with the node id and the ids of
        # its neighbors.

        # determine the values for the x, y, and z coordinates of each node,
        # pass these to rfuncs.calculate_slope_aspect_BFP to calculate the
        # slope and aspect.
        
        indBool=(n!=BAD_INDEX_VALUE)        
        
        for i in range(len(id)):
            # make a list of the neighbor nodes and 
            # check that none of the nodes are bad
            
            ns=list(n[0][indBool[0]])
            ns.append(id[i])
                                    
            x=self.node_x[ns]
            y=self.node_y[ns]
            z=val[ns]
            slope, aspect = rfuncs.calculate_slope_aspect_BFP(x, y, z)
            a.append(aspect)
            del ns
        # return aspect alone
        return a

    def calculate_slope_at_nodes_bestFitPlane(self, id, val):
        """Slope of best-fit plane at nodes.

        .. codeauthor:: Katy Barnhart <katherine.barnhart@colorado.edu>

        Calculates the slope at each node based on the elevation of
        the node and its neighbors using a best fit plane calculated
        using single value decomposition.

        Parameters
        ----------
        id : array-like
            ID of nodes at which to calculate the aspect
        val : ndarray
            Elevation at all nodes

        Returns
        -------
        ndarray
            Slope at the nodes given by id
        """
        #
        # additional note, KRB has written three codes in raster.py
        # one to calculate slope, one to calculate aspect, and one
        # to calculate both

        # get the list of neighboring nodes for the nodes given by id
        n=self.get_neighbor_list(id)
        s=[]

        # for each node in id make a list with the node id and the ids of
        # its neighbors.

        # determine the values for the x, y, and z coordinates of each node,
        # pass these to rfuncs.calculate_slope_aspect_BFP to calculate the
        # slope and aspect.

        indBool=(n!=BAD_INDEX_VALUE)        
        
        for i in range(len(id)):
            # make a list of the neighbor nodes and 
            # check that none of the nodes are bad
            
            ns=list(n[0][indBool[0]])
            ns.append(id[i])

            x=self.node_x[ns]
            y=self.node_y[ns]
            z=val[ns]
            slope, aspect = rfuncs.calculate_slope_aspect_BFP(x, y, z)
            s.append(slope)
            del ns
        # return slope alone
        return s


    def calculate_slope_aspect_at_nodes_Burrough(self, ids=None, vals = 'Elevation'):
        """
        Calculates the local topographic slope (i.e., the down-dip slope, and
        presented as positive), and the aspect (dip direction in degrees
        clockwise from north), at the given nodes, *ids*. All *ids* must be of
        core nodes.
        This method uses Burrough's 1998 Pg. 190 method similar to the methods
        used by ArcMap to calculate slope and aspect.

        If *ids* is not provided, the slope will be returned for nodes at all
        cells.

        *vals* is either the name of an existing grid field from which to draw
        topographic data, or an array of values to use. If an array of values is
        passed, it must be nnodes long.
        If *vals* is not provided, this method will default to trying to use the
        field 'Elevation'.

        Returns:
            s, a len(ids) array of slopes at each node provided.
            a, a len(ids) array of aspects at each node provided.
        """
        if ids==None:
            ids = self.node_index_at_cells
        if type(ids) != np.ndarray:
            ids = np.array([ids])
        if type(vals) == str:
            vals = self.at_node[vals]
        else:
            if not (len(vals)==self.number_of_nodes):
                raise IndexError('*vals* was not of a compatible length!')

        neighbors = np.zeros([ids.shape[0],4], dtype = int)
        diagonals = np.zeros([ids.shape[0],4], dtype = int)
        neighbors[:,] = self.get_neighbor_list(ids) #[right, top, left, bottom]
        diagonals[:,] = self.get_diagonal_list(ids)
                        #[topright, topleft, bottomleft, bottomright]

        f = vals[neighbors[:,0]]
        b = vals[neighbors[:,1]]
        d = vals[neighbors[:,2]]
        h = vals[neighbors[:,3]]
        c = vals[diagonals[:,0]]
        a = vals[diagonals[:,1]]
        g = vals[diagonals[:,2]]
        i = vals[diagonals[:,3]]

        dZ_dX = ((c+2*f+i)-(a+2*d+g))/(8.*self._dx)
        dZ_dY = ((g+2*h+i)-(a+2*b+c))/(8.*self._dx)
        slope = np.zeros([ids.shape[0]],dtype = float)
        aspect = np.zeros([ids.shape[0]],dtype = float)
        slope = np.arctan(np.sqrt(dZ_dX**2 + dZ_dY**2))
        aspect = np.arctan2(dZ_dY,-dZ_dX)
        #aspect[aspect<= np.pi/2.] = np.pi/2. - aspect[aspect<= np.pi/2.]
        #aspect[aspect>np.pi/2.] = 2*np.pi + np.pi/2 - aspect[aspect>np.pi/2.]
        #aspect[slope==0.] = np.radians(-1.)
        for i in range(0,aspect.shape[0]):
            if aspect[i]<0:
                aspect[i] = (np.pi/2.) - aspect[i]
            elif aspect[i]>(np.pi/2.):
                aspect[i] = (2*np.pi) - aspect[i] + (np.pi/2.)
            else:
                aspect[i] = (np.pi/2.) - aspect[i]
            if slope[i] == 0.:
                aspect[i] = np.radians(-1.)

        return slope,aspect


    def calculate_slope_aspect_at_nodes_horn(self, ids=None, vals='planet_surface__elevation'):
        """
        THIS CODE HAS ISSUES: This code didn't perform well on a NS facing
        elevation profile. Please check slope_aspect_routines_comparison.py
        under landlab\examples before using this.
        Suggested alternative: calculate_slope_aspect_at_nodes_Burrough
                                                        ~ SN 25Sep14

        Calculates the local topographic slope (i.e., the down-dip slope, and
        presented as positive), and the aspect (dip direction in degrees
        clockwise from north), at the given nodes, *ids*. All *ids* must be of
        core nodes.
        This method uses the Horn 1981 algorithm, the one employed by many GIS
        packages. It should be significantly faster than alternative slope
        methods.

        If *ids* is not provided, the slope will be returned for all core
        nodes.

        *vals* is either the name of an existing grid field from which to draw
        topographic data, or an array of values to use. If an array of values is
        passed, it must be nnodes long.
        If *vals* is not provided, this method will default to trying to use the
        field "planet_surface__elevation".

        Returns:
            s, a len(ids) array of slopes at each node provided.
            a, a len(ids) array of aspects at each node provided.
        """

        if ids==None:
            ids = self.core_nodes
        if type(vals) == str:
            vals = self.at_node[vals]
        else:
            if not (len(vals)==self.number_of_nodes):
                raise IndexError('*vals* was not of a compatible length!')


        neighbors = self.get_neighbor_list(ids) #[right, top, left, bottom]
        diagonals = self.get_diagonal_list(ids) #[topright, topleft, bottomleft, bottomright]
        input_array = np.empty((len(ids), 9), dtype = int)
        input_array[:,0] = ids
        input_array[:,1:5] = neighbors
        input_array[:,5:] = diagonals

        def one_line_slopes(input_array, grid, vals):
            node = input_array[0]
            diagonals = input_array[5:]
            neighbors = input_array[1:5]
            if not grid.node_boundary_status[node] == 0:
                raise IndexError('One or more of the provided nodes was closed!')
            try:
                S_we = ((vals[diagonals[1]]+2.*vals[neighbors[2]]+vals[diagonals[2]])-(vals[diagonals[0]]+2.*vals[neighbors[0]]+vals[diagonals[3]]))/(8.*grid.dx)
                S_sn = ((vals[diagonals[2]]+2.*vals[neighbors[3]]+vals[diagonals[3]])-(vals[diagonals[1]]+2.*vals[neighbors[:,1]]+vals[diagonals[0]]))/(8.*grid.dx)
                return S_we, S_sn
            except IndexError:
                C = vals[node]
                weighting_verticals = 4.
                weighting_horizontals = 4.
                try:
                    vertical_grad = (vals[neighbors[3]] - vals[neighbors[1]])/(2.*grid.dx)
                except IndexError:
                    try:
                        vertical_grad = (C - vals[neighbors[1]])/grid.dx
                    except IndexError:
                        try:
                            vertical_grad = (vals[neighbors[3]] - C)/grid.dx
                        except IndexError:
                            vertical_grad = 0.
                            weighting_verticals -= 2.
                try:
                    horizontal_grad = (vals[neighbors[2]] - vals[neighbors[0]])/(2.*grid.dx)
                except IndexError:
                    try:
                        horizontal_grad = (C - vals[neighbors[0]])/grid.dx
                    except IndexError:
                        try:
                            horizontal_grad = (vals[neighbors[2]] - C)/grid.dx
                        except IndexError:
                            horizontal_grad = 0.
                            weighting_horizontals -= 2.
                try:
                    left_grad = (vals[diagonals[2]] - vals[diagonals[1]])/(2.*grid.dx)
                except IndexError:
                    try:
                        C = vals[neighbors[2]]
                    except:
                        left_grad = 0.
                        weighting_verticals -= 1.
                    else:
                        try:
                            left_grad = (C - vals[diagonals[1]])/grid.dx
                        except IndexError:
                            left_grad = (vals[diagonals[2]] - C)/grid.dx
                try:
                    right_grad = (vals[diagonals[3]] - vals[diagonals[0]])/(2.*grid.dx)
                except IndexError:
                    try:
                        C = vals[neighbors[0]]
                    except:
                        right_grad = 0.
                        weighting_verticals -= 1.
                    else:
                        try:
                            right_grad = (C - vals[diagonals[0]])/grid.dx
                        except IndexError:
                            right_grad = (vals[diagonals[3]] - C)/grid.dx
                try:
                    top_grad = (vals[diagonals[1]] - vals[diagonals[0]])/(2.*grid.dx)
                except IndexError:
                    try:
                        C = vals[neighbors[1]]
                    except:
                        top_grad = 0.
                        weighting_horizontals -= 1.
                    else:
                        try:
                            top_grad = (C - vals[diagonals[0]])/grid.dx
                        except IndexError:
                            top_grad = (vals[diagonals[1]] - C)/grid.dx
                try:
                    bottom_grad = (vals[diagonals[2]] - vals[diagonals[3]])/(2.*grid.dx)
                except IndexError:
                    try:
                        C = vals[neighbors[3]]
                    except:
                        bottom_grad = 0.
                        weighting_horizontals -= 1.
                    else:
                        try:
                            bottom_grad = (C - vals[diagonals[3]])/grid.dx
                        except IndexError:
                            bottom_grad = (vals[diagonals[2]] - C)/grid.dx

                S_we = (top_grad + 2.*horizontal_grad + bottom_grad) / weighting_horizontals
                S_sn = (left_grad + 2.*vertical_grad + right_grad) / weighting_verticals
                return S_we, S_sn

        #S_we = ((vals[diagonals[:,1]]+2.*vals[neighbors[:,2]]+vals[diagonals[:,2]])-(vals[diagonals[:,0]]+2.*vals[neighbors[:,0]]+vals[diagonals[:,3]]))/(8.*self.dx)
        #S_sn = ((vals[diagonals[:,2]]+2.*vals[neighbors[:,3]]+vals[diagonals[:,3]])-(vals[diagonals[:,1]]+2.*vals[neighbors[:,1]]+vals[diagonals[:,0]]))/(8.*self.dy)

        slopes_array = numpy.apply_along_axis(one_line_slopes, 1, input_array, self, vals)
        S_we = slopes_array[:,0]
        S_sn = slopes_array[:,1]

        s = numpy.sqrt(S_we*S_we + S_sn*S_sn)
        a = numpy.empty_like(s)
        simple_cases = S_we!=0.
        complex_cases = numpy.logical_not(simple_cases)
        a[complex_cases][S_sn[complex_cases]<0.] = numpy.pi
        a[complex_cases][S_sn[complex_cases]>=0.] = 0.
        angle_to_xaxis = numpy.arctan(S_sn[simple_cases]/S_we[simple_cases]) #+ve is CCW rotation from x axis
        a[simple_cases] = ((1.-numpy.sign(S_we[simple_cases]))*0.5)*numpy.pi + (0.5*numpy.pi-angle_to_xaxis)

        return s.ravel(), a.ravel()


    def calculate_slope_aspect_at_nodes_bestFitPlane(self, id, val):
        """
        THIS CODE HAS ISSUES: This code didn't perform well on a NS facing
        elevation profile. Please check slope_aspect_routines_comparison.py
        under landlab\examples before using this.
        Suggested alternative: calculate_slope_aspect_at_nodes_Burrough
                                                            ~ SN 25Sep14


        Slope aspect of best-fit plane at nodes.

        .. codeauthor:: Katy Barnhart <katherine.barnhart@colorado.edu>

        Calculates both the slope and aspect at each node based on the
        elevation of the node and its neighbors using a best fit plane
        calculated using single value decomposition.

        Parameters
        ----------
        id : array-like
            ID of nodes at which to calculate the aspect
        val : ndarray
            Elevation at all nodes

        Returns
        -------
        tuple of floats
            Tuple containing (*slope*, *aspect*)
        """
        # additional note, KRB has written three codes in raster.py
        # one to calculate slope, one to calculate aspect, and one
        # to calculate both

        # get the list of neighboring nodes for the nodes given by id
        n=self.get_neighbor_list(id)
        a=[]
        s=[]

        # for each node in id make a list with the node id and the ids of
        # its neighbors.

        # determine the values for the x, y, and z coordinates of each node,
        # pass these to rfuncs.calculate_slope_aspect_BFP to calculate the
        # slope and aspect.

        indBool=(n!=BAD_INDEX_VALUE)        
        
        for i in range(len(id)):
            # make a list of the neighbor nodes and 
            # check that none of the nodes are bad
            
            ns=list(n[0][indBool[0]])
            ns.append(id[i])
            
            x=self.node_x[ns]
            y=self.node_y[ns]
            z=val[ns]
            slope, aspect = rfuncs.calculate_slope_aspect_BFP(x, y, z)
            a.append(aspect)
            s.append(slope)

            del ns
        # return slope and aspect
        return s, a
        

def _is_closed_boundary(boundary_string):
    '''
    Helper function, probably depreciated due to changes in BC handling
    procedures (DEJH, May 14).
    '''

    return boundary_string.lower() == 'closed'


def from_dict(param_dict):
    """
    Create a RasterModelGrid from the dictionary-like object, *param_dict*.
    Required keys of the dictionary are NUM_ROWS, NUM_COLS. Raises a KeyError
    if either of these are missing is given, use it as the
    HexModelGrid *dx* parameter, otherwise default to unit spacing.
    """
    # Read and create basic raster grid
    try:
        nrows = int(param_dict['NUM_ROWS'])
        ncols = int(param_dict['NUM_COLS'])
        dx = float(param_dict.get('GRID_SPACING', 1.))
    except KeyError:
        raise
    except ValueError:
        raise
    else:
        mg = RasterModelGrid(nrows, ncols, dx)

    # Set boundaries
    left_boundary_type = param_dict.get('LEFT_BOUNDARY', 'open')
    right_boundary_type = param_dict.get('RIGHT_BOUNDARY', 'open')
    top_boundary_type = param_dict.get('TOP_BOUNDARY', 'open')
    bottom_boundary_type = param_dict.get('BOTTOM_BOUNDARY', 'open')
    mg.set_inactive_boundaries(_is_closed_boundary(bottom_boundary_type),
                               _is_closed_boundary(right_boundary_type),
                               _is_closed_boundary(top_boundary_type),
                               _is_closed_boundary(left_boundary_type))

    # Return the created and initialized grid
    return mg<|MERGE_RESOLUTION|>--- conflicted
+++ resolved
@@ -2130,12 +2130,9 @@
         >>> rmg = RasterModelGrid(4, 5, 1.0) # rows, columns, spacing
         >>> rmg.number_of_active_links
         17
-<<<<<<< HEAD
-        #put some arbitrary values in the grid fields
-=======
         
         Put some arbitrary values in the grid fields:
->>>>>>> 9cf6f136
+        
         >>> import numpy as np
         >>> rmg.at_node['planet_surface__elevation'] = np.random.rand(20)
         >>> rmg.set_closed_boundaries_at_grid_edges(True, True, True, True)
