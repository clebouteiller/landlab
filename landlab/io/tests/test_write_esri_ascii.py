#! /usr/bin/env python
import os

import pytest
import numpy as np
from numpy.testing import assert_array_almost_equal

from landlab.io import write_esri_ascii, read_esri_ascii
from landlab import RasterModelGrid


<<<<<<< HEAD
_TEST_DATA_DIR = os.path.join(os.path.dirname(__file__), 'data')

def test_grid_with_no_fields():
=======
def test_grid_with_no_fields(tmpdir):
>>>>>>> 00d90c70
    grid = RasterModelGrid((4, 5), spacing=(2., 2.))
    with tmpdir.as_cwd():
        with pytest.raises(ValueError):
            write_esri_ascii('test.asc', grid)


def test_grid_with_one_field(tmpdir):
    grid = RasterModelGrid((4, 5), spacing=(2., 2.))
    grid.add_field('node', 'air__temperature', np.arange(20.))
    with tmpdir.as_cwd():
        files = write_esri_ascii('test.asc', grid)
        assert files == ['test.asc']
        for fname in files:
            assert os.path.isfile(fname)


def test_grid_with_two_fields(tmpdir):
    grid = RasterModelGrid((4, 5), spacing=(2., 2.))
    grid.add_field('node', 'air__temperature', np.arange(20.))
    grid.add_field('node', 'land_surface__elevation', np.arange(20.))
    with tmpdir.as_cwd():
        files = write_esri_ascii('test.asc', grid)
        files.sort()
        assert files == ['test_air__temperature.asc',
                         'test_land_surface__elevation.asc']
        for fname in files:
            assert os.path.isfile(fname)


def test_names_keyword_as_str(tmpdir):
    grid = RasterModelGrid((4, 5), spacing=(2., 2.))
    grid.add_field('air__temperature', np.arange(20.), at='node')
    grid.add_field('land_surface__elevation', np.arange(20.), at='node')

    with tmpdir.as_cwd():
        files = write_esri_ascii('test.asc', grid, names='air__temperature')
        assert files == ['test.asc']
        assert os.path.isfile('test.asc')


def test_names_keyword_as_list(tmpdir):
    grid = RasterModelGrid((4, 5), spacing=(2., 2.))
    grid.add_field('air__temperature', np.arange(20.), at='node')
    grid.add_field('land_surface__elevation', np.arange(20.), at='node')

    with tmpdir.as_cwd():
        files = write_esri_ascii('test.asc', grid, names=['air__temperature'])
        assert files == ['test.asc']
        assert os.path.isfile('test.asc')


def test_names_keyword_multiple_names(tmpdir):
    grid = RasterModelGrid((4, 5), spacing=(2., 2.))
    grid.add_field('node', 'air__temperature', np.arange(20.))
    grid.add_field('node', 'land_surface__elevation', np.arange(20.))

    with tmpdir.as_cwd():
        files = write_esri_ascii('test.asc', grid,
                                 names=['air__temperature',
                                        'land_surface__elevation'])
        files.sort()
        assert files == ['test_air__temperature.asc',
                         'test_land_surface__elevation.asc']
        for fname in files:
            assert os.path.isfile(fname)


def test_names_keyword_with_bad_name(tmpdir):
    grid = RasterModelGrid((4, 5), spacing=(2., 2.))
    grid.add_field('node', 'air__temperature', np.arange(20.))

    with tmpdir.as_cwd():
        with pytest.raises(ValueError):
            write_esri_ascii('test.asc', grid, names='not_a_name')


def test_clobber_keyword(tmpdir):
    grid = RasterModelGrid((4, 5), spacing=(2., 2.))
    grid.add_field('node', 'air__temperature', np.arange(20.))

    with tmpdir.as_cwd():
        write_esri_ascii('test.asc', grid)
        with pytest.raises(ValueError):
            write_esri_ascii('test.asc', grid)
        with pytest.raises(ValueError):
            write_esri_ascii('test.asc', grid, clobber=False)
        write_esri_ascii('test.asc', grid, clobber=True)


def test_write_then_read(tmpdir):
    grid = RasterModelGrid((4, 5), spacing=(2., 2.))
    grid.add_field('node', 'air__temperature', np.arange(20.))

    with tmpdir.as_cwd():
        write_esri_ascii('test.asc', grid)
        new_grid, field = read_esri_ascii('test.asc')

    assert grid.number_of_node_columns == new_grid.number_of_node_columns
    assert grid.number_of_node_rows == new_grid.number_of_node_rows
    assert grid.dx == new_grid.dx
    assert_array_almost_equal(grid.node_x, new_grid.node_x)
    assert_array_almost_equal(grid.node_y, new_grid.node_y)
    assert_array_almost_equal(field, grid.at_node['air__temperature'])
    
    
def test_4x3_write_projection():
    (grid, field) = read_esri_ascii(os.path.join(_TEST_DATA_DIR,
                                                 '4_x_3.asc'), name='my_field')
    
    write_esri_ascii(os.path.join(_TEST_DATA_DIR, 'copy_4_x_3.txt'), 
                     grid,
                     names='my_field')
    
    with open(os.path.join(_TEST_DATA_DIR, 'copy_4_x_3.proj'), 'r') as f:
        projection_data_structure = f.readlines()
        projection_string = ''.join(projection_data_structure)
    
    assert_equal(grid.esri_ascii_projection.strip(), projection_string.strip())
    os.remove(os.path.join(_TEST_DATA_DIR,'copy_4_x_3.txt'))
    os.remove(os.path.join(_TEST_DATA_DIR,'copy_4_x_3.proj'))<|MERGE_RESOLUTION|>--- conflicted
+++ resolved
@@ -9,13 +9,7 @@
 from landlab import RasterModelGrid
 
 
-<<<<<<< HEAD
-_TEST_DATA_DIR = os.path.join(os.path.dirname(__file__), 'data')
-
-def test_grid_with_no_fields():
-=======
 def test_grid_with_no_fields(tmpdir):
->>>>>>> 00d90c70
     grid = RasterModelGrid((4, 5), spacing=(2., 2.))
     with tmpdir.as_cwd():
         with pytest.raises(ValueError):
