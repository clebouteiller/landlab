name: Documentation

on: [push, pull_request]

concurrency:
  group: ${{ github.ref }}-${{ github.workflow }}
  cancel-in-progress: true

jobs:
    build:
        name: Build documentation
        # We want to run on external PRs, but not on our own internal PRs as they'll be run
        # by the push to the branch. Without this if check, checks are duplicated since
        # internal PRs match both the push and pull_request events.
        if:
          github.event_name == 'push' || github.event.pull_request.head.repo.full_name !=
          github.repository

        runs-on: ubuntu-latest

        defaults:
          run:
            shell: bash -l {0}

        steps:
          - uses: actions/checkout@v4
<<<<<<< HEAD
          - name: Set up Python 3.11
            uses: actions/setup-python@v5
=======
          - uses: conda-incubator/setup-miniconda@v3
>>>>>>> 36b5a164
            with:
              python-version: 3.12
              miniforge-variant: Miniforge3
              miniforge-version: latest
              auto-update-conda: true

          - name: install and check pandoc
            run: |
              conda install pandoc -c conda-forge
              pandoc --help
              pandoc --version

          - name: Install dependencies
            run: pip install nox

          - name: Build documentation
            run: nox -s docs-build<|MERGE_RESOLUTION|>--- conflicted
+++ resolved
@@ -24,12 +24,7 @@
 
         steps:
           - uses: actions/checkout@v4
-<<<<<<< HEAD
-          - name: Set up Python 3.11
-            uses: actions/setup-python@v5
-=======
           - uses: conda-incubator/setup-miniconda@v3
->>>>>>> 36b5a164
             with:
               python-version: 3.12
               miniforge-variant: Miniforge3
